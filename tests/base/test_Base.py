<<<<<<< HEAD
# import pytest
# import json
# import warnings

# from edsl.Base import RegisterSubclassesMeta, Base
# from edsl.questions import QuestionMultipleChoice


# class EvalReprFail(Warning):
#     "Warning for when eval(repr(e), d) == e fails"


# class SaveLoadFail(Warning):
#     "Warning for save and load fail"


# class TestBaseModels:
#     def test_register_subclasses_meta(self):
#         for key, value in RegisterSubclassesMeta.get_registry().items():
#             assert key in [
#                 "Result",
#                 "Results",
#                 "Survey",
#                 "Agent",
#                 "AgentList",
#                 "Scenario",
#                 "ScenarioList",
#                 "AgentList",
#                 "Jobs",
#                 "Cache",
#                 "Notebook",
#                 "ModelList",
#             ]

#         methods = [
#             "example",
#             "to_dict",
#             "from_dict",
#             "code",
#         ]
#         for method in methods:
#             with pytest.raises(NotImplementedError):
#                 getattr(Base, method)()


# def create_test_function(child_class):
#     from edsl.agents import Agent
#     from edsl.surveys import Survey

#     @staticmethod
#     def base_test_func():
#         e = child_class.example()
#         e.show_methods()
#         e.show_methods(show_docstrings=False)
#         assert hasattr(e, "example")
#         assert hasattr(e, "to_dict")
#         d = {
#             child_class.__name__: child_class,
#             "Agent": Agent,
#             "Survey": Survey,
#             "QuestionMultipleChoice": QuestionMultipleChoice,
#         }
#         try:
#             assert eval(repr(e), d) == e
#         except:
#             warnings.warn(f"Failure with {child_class}:", EvalReprFail)

#         # can serialize to json

#         _ = json.dumps(e.to_dict())

#     return base_test_func


# def create_file_operations_test(child_class):
#     import tempfile

#     @staticmethod
#     def test_file_operations_func():
#         print(f"Now testing {child_class}")
#         e = child_class.example()
#         e.print()
#         try:
#             _ = json.dumps(e.to_dict())
#         except:
#             warnings.warn(f"JSON failure with {child_class}:", EvalReprFail)

#         file = tempfile.NamedTemporaryFile().name
#         e.save(file, compress=True)
#         try:
#             new_w = child_class.load(file + ".json.gz")
#         except:
#             print(f"Failure at {file}")
#             warnings.warn(f"Load failure with {child_class}:", SaveLoadFail)
#             raise
#         try:
#             # Check to see if they are equal by comparing their dictionaries
#             assert new_w.to_dict() == e.to_dict()
#         except:
#             warnings.warn(
#                 f"Equality failure with (new_w != e) {child_class}:", EvalReprFail
#             )
#             breakpoint()
#             raise

#     return test_file_operations_func


# # Dynamically adding test methods for each question type
# for child_class_name, child_class in RegisterSubclassesMeta._registry.items():
#     base_test_method_name = f"test_Base_{child_class_name}"
#     base_test_method = create_test_function(child_class)
#     setattr(TestBaseModels, base_test_method_name, base_test_method)

#     base_test_method_name = f"test_file_operations_{child_class_name}"
#     base_test_method = create_file_operations_test(child_class)
#     setattr(TestBaseModels, base_test_method_name, base_test_method)
=======
import pytest
import json
import warnings

from edsl.Base import RegisterSubclassesMeta, Base
from edsl.questions import QuestionMultipleChoice


class EvalReprFail(Warning):
    "Warning for when eval(repr(e), d) == e fails"


class SaveLoadFail(Warning):
    "Warning for save and load fail"


class TestBaseModels:
    def test_register_subclasses_meta(self):

        for key, value in RegisterSubclassesMeta.get_registry().items():
            assert key in [
                "Result",
                "Results",
                "Survey",
                "Agent",
                "AgentList",
                "Scenario",
                "ScenarioList",
                "AgentList",
                "Jobs",
                "Cache",
                "Notebook",
                "ModelList",
                "FileStore",
                "HTMLFileStore",
                "CSVFileStore",
                "PDFFileStore",
                "PNGFileStore",
                "SQLiteFileStore",
            ]

        methods = [
            "example",
            "to_dict",
            "from_dict",
            "code",
        ]
        for method in methods:
            with pytest.raises(NotImplementedError):
                getattr(Base, method)()


def create_test_function(child_class):
    from edsl.agents import Agent
    from edsl.surveys import Survey

    @staticmethod
    def base_test_func():
        e = child_class.example()
        e.show_methods()
        e.show_methods(show_docstrings=False)
        assert hasattr(e, "example")
        assert hasattr(e, "to_dict")
        d = {
            child_class.__name__: child_class,
            "Agent": Agent,
            "Survey": Survey,
            "QuestionMultipleChoice": QuestionMultipleChoice,
        }
        try:
            assert eval(repr(e), d) == e
        except:
            warnings.warn(f"Failure with {child_class}:", EvalReprFail)

        # can serialize to json

        _ = json.dumps(e.to_dict())

    return base_test_func


def create_file_operations_test(child_class):
    import tempfile

    @staticmethod
    def test_file_operations_func():
        print(f"Now testing {child_class}")
        e = child_class.example()
        e.print()
        try:
            _ = json.dumps(e.to_dict())
        except:
            warnings.warn(f"JSON failure with {child_class}:", EvalReprFail)

        file = tempfile.NamedTemporaryFile().name
        e.save(file, compress=True)
        try:
            new_w = child_class.load(file + ".json.gz")
        except:
            print(f"Failure at {file}")
            warnings.warn(f"Load failure with {child_class}:", SaveLoadFail)
            raise
        try:
            # Check to see if they are equal by comparing their dictionaries
            assert new_w.to_dict() == e.to_dict()
        except:
            warnings.warn(
                f"Equality failure with (new_w != e) {child_class}:", EvalReprFail
            )
            breakpoint()
            raise

    return test_file_operations_func


# Dynamically adding test methods for each question type
for child_class_name, child_class in RegisterSubclassesMeta._registry.items():
    base_test_method_name = f"test_Base_{child_class_name}"
    base_test_method = create_test_function(child_class)
    setattr(TestBaseModels, base_test_method_name, base_test_method)

    base_test_method_name = f"test_file_operations_{child_class_name}"
    base_test_method = create_file_operations_test(child_class)
    setattr(TestBaseModels, base_test_method_name, base_test_method)
>>>>>>> cf28485e
<|MERGE_RESOLUTION|>--- conflicted
+++ resolved
@@ -1,4 +1,3 @@
-<<<<<<< HEAD
 # import pytest
 # import json
 # import warnings
@@ -15,23 +14,31 @@
 #     "Warning for save and load fail"
 
 
-# class TestBaseModels:
-#     def test_register_subclasses_meta(self):
-#         for key, value in RegisterSubclassesMeta.get_registry().items():
-#             assert key in [
-#                 "Result",
-#                 "Results",
-#                 "Survey",
-#                 "Agent",
-#                 "AgentList",
-#                 "Scenario",
-#                 "ScenarioList",
-#                 "AgentList",
-#                 "Jobs",
-#                 "Cache",
-#                 "Notebook",
-#                 "ModelList",
-#             ]
+class TestBaseModels:
+    def test_register_subclasses_meta(self):
+
+        for key, value in RegisterSubclassesMeta.get_registry().items():
+            assert key in [
+                "Result",
+                "Results",
+                "Survey",
+                "Agent",
+                "AgentList",
+                "Scenario",
+                "ScenarioList",
+                "AgentList",
+                "Jobs",
+                "Cache",
+                "Notebook",
+                "ModelList",
+                "FileStore",
+                "HTMLFileStore",
+                "CSVFileStore",
+                "PDFFileStore",
+                "PNGFileStore",
+                "SQLiteFileStore",
+            ]
+
 
 #         methods = [
 #             "example",
@@ -115,130 +122,4 @@
 
 #     base_test_method_name = f"test_file_operations_{child_class_name}"
 #     base_test_method = create_file_operations_test(child_class)
-#     setattr(TestBaseModels, base_test_method_name, base_test_method)
-=======
-import pytest
-import json
-import warnings
-
-from edsl.Base import RegisterSubclassesMeta, Base
-from edsl.questions import QuestionMultipleChoice
-
-
-class EvalReprFail(Warning):
-    "Warning for when eval(repr(e), d) == e fails"
-
-
-class SaveLoadFail(Warning):
-    "Warning for save and load fail"
-
-
-class TestBaseModels:
-    def test_register_subclasses_meta(self):
-
-        for key, value in RegisterSubclassesMeta.get_registry().items():
-            assert key in [
-                "Result",
-                "Results",
-                "Survey",
-                "Agent",
-                "AgentList",
-                "Scenario",
-                "ScenarioList",
-                "AgentList",
-                "Jobs",
-                "Cache",
-                "Notebook",
-                "ModelList",
-                "FileStore",
-                "HTMLFileStore",
-                "CSVFileStore",
-                "PDFFileStore",
-                "PNGFileStore",
-                "SQLiteFileStore",
-            ]
-
-        methods = [
-            "example",
-            "to_dict",
-            "from_dict",
-            "code",
-        ]
-        for method in methods:
-            with pytest.raises(NotImplementedError):
-                getattr(Base, method)()
-
-
-def create_test_function(child_class):
-    from edsl.agents import Agent
-    from edsl.surveys import Survey
-
-    @staticmethod
-    def base_test_func():
-        e = child_class.example()
-        e.show_methods()
-        e.show_methods(show_docstrings=False)
-        assert hasattr(e, "example")
-        assert hasattr(e, "to_dict")
-        d = {
-            child_class.__name__: child_class,
-            "Agent": Agent,
-            "Survey": Survey,
-            "QuestionMultipleChoice": QuestionMultipleChoice,
-        }
-        try:
-            assert eval(repr(e), d) == e
-        except:
-            warnings.warn(f"Failure with {child_class}:", EvalReprFail)
-
-        # can serialize to json
-
-        _ = json.dumps(e.to_dict())
-
-    return base_test_func
-
-
-def create_file_operations_test(child_class):
-    import tempfile
-
-    @staticmethod
-    def test_file_operations_func():
-        print(f"Now testing {child_class}")
-        e = child_class.example()
-        e.print()
-        try:
-            _ = json.dumps(e.to_dict())
-        except:
-            warnings.warn(f"JSON failure with {child_class}:", EvalReprFail)
-
-        file = tempfile.NamedTemporaryFile().name
-        e.save(file, compress=True)
-        try:
-            new_w = child_class.load(file + ".json.gz")
-        except:
-            print(f"Failure at {file}")
-            warnings.warn(f"Load failure with {child_class}:", SaveLoadFail)
-            raise
-        try:
-            # Check to see if they are equal by comparing their dictionaries
-            assert new_w.to_dict() == e.to_dict()
-        except:
-            warnings.warn(
-                f"Equality failure with (new_w != e) {child_class}:", EvalReprFail
-            )
-            breakpoint()
-            raise
-
-    return test_file_operations_func
-
-
-# Dynamically adding test methods for each question type
-for child_class_name, child_class in RegisterSubclassesMeta._registry.items():
-    base_test_method_name = f"test_Base_{child_class_name}"
-    base_test_method = create_test_function(child_class)
-    setattr(TestBaseModels, base_test_method_name, base_test_method)
-
-    base_test_method_name = f"test_file_operations_{child_class_name}"
-    base_test_method = create_file_operations_test(child_class)
-    setattr(TestBaseModels, base_test_method_name, base_test_method)
->>>>>>> cf28485e
+#     setattr(TestBaseModels, base_test_method_name, base_test_method)