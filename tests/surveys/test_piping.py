from edsl import QuestionList, QuestionMultipleChoice, Survey, Agent, Cache
from edsl.language_models import LanguageModel


def test_survey_flow():

    a = Agent()
    m = LanguageModel.example("test")

    def f(self, question, scenario):
        if question.question_name == "q1":
            return ["red", "green", "blue"]
        if question.question_name == "q3":
            return "red"

    a.add_direct_question_answering_method(f)

    q1 = QuestionList(
        question_name="q1",
        question_text="What are your 3 favorite colors?",
        max_list_items=3,
    )

    q3 = QuestionMultipleChoice(
        question_name="q3",
        question_text="Which color is your #1 favorite?",
        question_options=["{{ q1.answer[0] }}", "{{ q1.answer[1] }}"],
    )

    survey = Survey([q1, q3])
<<<<<<< HEAD
    results = survey.by(a).by(m).run(cache=Cache())
    assert results.select("q1", "q3").to_list() == [(["red", "green", "blue"], "red")]
=======
    results = survey.by(a).by(m).run()
    assert results.select("q1", "q3").to_list() == [(["red", "green", "blue"], "red")]


def test_alt_piping():
    # this one uses a test model to return the answers
    from edsl import QuestionList, QuestionMultipleChoice, Model, Survey

    def two_responses_closure():

        num_calls = 0

        def two_responses(user_prompt, system_prompt, files_list):
            nonlocal num_calls
            if num_calls == 0:
                num_calls += 1
                return """["Reading", "Sailing"]"""
            else:
                return "Sailing"

        return two_responses

    m = Model("test", func=two_responses_closure())
    q1 = QuestionList(question_text="What are your hobbies?", question_name="hobbies")
    q2 = QuestionMultipleChoice(
        question_text="Which is our favorite?",
        question_options=["{{hobbies.answer[0]}}", "{{hobbies.answer[1]}}"],
        question_name="favorite_hobby",
    )
    s = Survey([q1, q2])
    results = s.by(m).run(progress_bar=False, cache=False)
    # assert results.select("answer.*").to_list() == [(["Reading", "Sailing"], "Sailing")]


def test_option_expand_piping():
    from edsl import QuestionList, QuestionCheckBox, Survey, Model

    def two_responses_closure():

        num_calls = 0

        def two_responses(user_prompt, system_prompt, files_list):
            nonlocal num_calls
            if num_calls == 0:
                num_calls += 1
                return """["Red", "Blue", "Green", "Yellow", "Orange"]"""
            else:
                return "Red, Blue, Yellow"

        return two_responses

    m = Model("test", func=two_responses_closure())

    q1 = QuestionList(question_name="colors", question_text="Draft a list of colors.")

    q2 = QuestionCheckBox(
        question_name="primary",
        question_text="Which of these colors are primary?",
        question_options="{{ colors.answer }}",
    )

    survey = Survey([q1, q2])

    results = survey.by(m).run()
    # results.select("primary").print(format="rich")
    # breakpoint()
    # Conform it got passed through
    results.select("question_options.primary").to_list()[0] == [
        "Red",
        "Blue",
        "Green",
        "Yellow",
        "Orange",
    ]

    # from edsl.scenarios.Dataset import Dataset
    # assert results.select('question_options.primary') == Dataset([{'question_options.primary_question_options': [['Red', 'Blue', 'Green', 'Yellow', 'Orange']]}])


if __name__ == "__main__":
    pytest.main()
>>>>>>> cf28485e
<|MERGE_RESOLUTION|>--- conflicted
+++ resolved
@@ -28,11 +28,7 @@
     )
 
     survey = Survey([q1, q3])
-<<<<<<< HEAD
     results = survey.by(a).by(m).run(cache=Cache())
-    assert results.select("q1", "q3").to_list() == [(["red", "green", "blue"], "red")]
-=======
-    results = survey.by(a).by(m).run()
     assert results.select("q1", "q3").to_list() == [(["red", "green", "blue"], "red")]
 
 
@@ -112,5 +108,4 @@
 
 
 if __name__ == "__main__":
-    pytest.main()
->>>>>>> cf28485e
+    pytest.main()