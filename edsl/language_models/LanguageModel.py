--- conflicted
+++ resolved
@@ -208,16 +208,7 @@
     @classmethod
     def from_dict(cls, data: dict) -> Type[LanguageModel]:
         """Converts dictionary to a LanguageModel child instance."""
-<<<<<<< HEAD
-        if "gpt-3.5" in data["model"]:
-            from edsl.language_models import LanguageModelOpenAIThreeFiveTurbo
-
-            model_class = LanguageModelOpenAIThreeFiveTurbo
-        elif "gpt-4" in data["model"]:
-            from edsl.language_models import LanguageModelOpenAIFour
-=======
         from edsl.language_models.registry import get_model_class
->>>>>>> c3a4dedc
 
         model_class = get_model_class(data["model"])
         data["use_cache"] = True
