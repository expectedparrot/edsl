# """The Jobs class is a collection of agents, scenarios and models and one survey."""
from __future__ import annotations
import os
from itertools import product
from typing import Optional, Union, Sequence, Generator
from edsl import Model
from edsl.agents import Agent
from edsl.Base import Base
from edsl.data.Cache import Cache
from edsl.data.CacheHandler import CacheHandler
from edsl.results.Dataset import Dataset

from edsl.exceptions.jobs import MissingRemoteInferenceError
from edsl.exceptions import MissingAPIKeyError
from edsl.jobs.buckets.BucketCollection import BucketCollection
from edsl.jobs.interviews.Interview import Interview
from edsl.language_models import LanguageModel
from edsl.results import Results
from edsl.scenarios import Scenario
from edsl.surveys import Survey

from edsl.utilities.decorators import add_edsl_version, remove_edsl_version


class Jobs(Base):
    """
    A collection of agents, scenarios and models and one survey.
    The actual running of a job is done by a `JobsRunner`, which is a subclass of `JobsRunner`.
    The `JobsRunner` is chosen by the user, and is stored in the `jobs_runner_name` attribute.
    """

    def __init__(
        self,
        survey: Survey,
        agents: Optional[list[Agent]] = None,
        models: Optional[list[LanguageModel]] = None,
        scenarios: Optional[list[Scenario]] = None,
    ):
        """Initialize a Jobs instance.

        :param survey: the survey to be used in the job
        :param agents: a list of agents
        :param models: a list of models
        :param scenarios: a list of scenarios
        """
        self.survey = survey
        self.agents = agents or []
        self.models = models or []
        self.scenarios = scenarios or []
        self.__bucket_collection = None

    def by(
        self,
        *args: Union[
            Agent,
            Scenario,
            LanguageModel,
            Sequence[Union[Agent, Scenario, LanguageModel]],
        ],
    ) -> Jobs:
        """
        Add Agents, Scenarios and LanguageModels to a job. If no objects of this type exist in the Jobs instance, it stores the new objects as a list in the corresponding attribute. Otherwise, it combines the new objects with existing objects using the object's `__add__` method.

        This 'by' is intended to create a fluent interface.

        >>> from edsl import Survey
        >>> from edsl import QuestionFreeText
        >>> q = QuestionFreeText(question_name="name", question_text="What is your name?")
        >>> j = Jobs(survey = Survey(questions=[q]))
        >>> j
        Jobs(survey=Survey(...), agents=[], models=[], scenarios=[])
        >>> from edsl import Agent; a = Agent(traits = {"status": "Sad"})
        >>> j.by(a).agents
        [Agent(traits = {'status': 'Sad'})]

        :param args: objects or a sequence (list, tuple, ...) of objects of the same type

        Notes:
        - all objects must implement the 'get_value', 'set_value', and `__add__` methods
        - agents: traits of new agents are combined with traits of existing agents. New and existing agents should not have overlapping traits, and do not increase the # agents in the instance
        - scenarios: traits of new scenarios are combined with traits of old existing. New scenarios will overwrite overlapping traits, and do not increase the number of scenarios in the instance
        - models: new models overwrite old models.
        """
        passed_objects = self._turn_args_to_list(args)

        current_objects, objects_key = self._get_current_objects_of_this_type(
            passed_objects[0]
        )

        if not current_objects:
            new_objects = passed_objects
        else:
            new_objects = self._merge_objects(passed_objects, current_objects)

        setattr(self, objects_key, new_objects)  # update the job
        return self

    def prompts(self) -> Dataset:
        """Return a Dataset of prompts that will be used.


        >>> from edsl.jobs import Jobs
        >>> Jobs.example().prompts()
        Dataset([{'interview_index': [0, 0, 1, 1, 2, 2, 3, 3]}, {'question_index': ['how_feeling', 'how_feeling_yesterday', 'how_feeling', 'how_feeling_yesterday', 'how_feeling', 'how_feeling_yesterday', 'how_feeling', 'how_feeling_yesterday']}, {'user_prompt': [Prompt(text='NA'), Prompt(text='NA'), Prompt(text='NA'), Prompt(text='NA'), Prompt(text='NA'), Prompt(text='NA'), Prompt(text='NA'), Prompt(text='NA')]}, {'scenario_index': [Scenario({'period': 'morning'}), Scenario({'period': 'morning'}), Scenario({'period': 'afternoon'}), Scenario({'period': 'afternoon'}), Scenario({'period': 'morning'}), Scenario({'period': 'morning'}), Scenario({'period': 'afternoon'}), Scenario({'period': 'afternoon'})]}, {'system_prompt': [Prompt(text='NA'), Prompt(text='NA'), Prompt(text='NA'), Prompt(text='NA'), Prompt(text='NA'), Prompt(text='NA'), Prompt(text='NA'), Prompt(text='NA')]}])
        """

        interviews = self.interviews()
        # data = []
        interview_indices = []
        question_indices = []
        user_prompts = []
        system_prompts = []
        scenario_indices = []

        for interview_index, interview in enumerate(interviews):
            invigilators = list(interview._build_invigilators(debug=False))
            for _, invigilator in enumerate(invigilators):
                prompts = invigilator.get_prompts()
                user_prompts.append(prompts["user_prompt"])
                system_prompts.append(prompts["system_prompt"])
                interview_indices.append(interview_index)
                scenario_indices.append(invigilator.scenario)
                question_indices.append(invigilator.question.question_name)
        return Dataset(
            [
                {"interview_index": interview_indices},
                {"question_index": question_indices},
                {"user_prompt": user_prompts},
                {"scenario_index": scenario_indices},
                {"system_prompt": system_prompts},
            ]
        )

    @staticmethod
    def _turn_args_to_list(args):
        """Return a list of the first argument if it is a sequence, otherwise returns a list of all the arguments."""

        def did_user_pass_a_sequence(args):
            """Return True if the user passed a sequence, False otherwise.

            Example:

            >>> did_user_pass_a_sequence([1,2,3])
            True

            >>> did_user_pass_a_sequence(1)
            False
            """
            return len(args) == 1 and isinstance(args[0], Sequence)

        if did_user_pass_a_sequence(args):
            return list(args[0])
        else:
            return list(args)

    def _get_current_objects_of_this_type(
        self, object: Union[Agent, Scenario, LanguageModel]
    ) -> tuple[list, str]:
        """Return the current objects of the same type as the first argument.

        >>> from edsl.jobs import Jobs
        >>> j = Jobs.example()
        >>> j._get_current_objects_of_this_type(j.agents[0])
        ([Agent(traits = {'status': 'Joyful'}), Agent(traits = {'status': 'Sad'})], 'agents')
        """
        class_to_key = {
            Agent: "agents",
            Scenario: "scenarios",
            LanguageModel: "models",
        }
        for class_type in class_to_key:
            if isinstance(object, class_type) or issubclass(
                object.__class__, class_type
            ):
                key = class_to_key[class_type]
                break
        else:
            raise ValueError(
                f"First argument must be an Agent, Scenario, or LanguageModel, not {object}"
            )
        current_objects = getattr(self, key, None)
        return current_objects, key

    @staticmethod
    def _merge_objects(passed_objects, current_objects) -> list:
        """
        Combine all the existing objects with the new objects.

        For example, if the user passes in 3 agents,
        and there are 2 existing agents, this will create 6 new agents

        >>> Jobs(survey = [])._merge_objects([1,2,3], [4,5,6])
        [5, 6, 7, 6, 7, 8, 7, 8, 9]
        """
        new_objects = []
        for current_object in current_objects:
            for new_object in passed_objects:
                new_objects.append(current_object + new_object)
        return new_objects

    def interviews(self) -> list[Interview]:
        """
        Return a list of :class:`edsl.jobs.interviews.Interview` objects.

        It returns one Interview for each combination of Agent, Scenario, and LanguageModel.
        If any of Agents, Scenarios, or LanguageModels are missing, it fills in with defaults.

        >>> from edsl.jobs import Jobs
        >>> j = Jobs.example()
        >>> len(j.interviews())
        4
        >>> j.interviews()[0]
        Interview(agent = Agent(traits = {'status': 'Joyful'}), survey = Survey(...), scenario = Scenario({'period': 'morning'}), model = Model(...))
        """
        if hasattr(self, "_interviews"):
            return self._interviews
        else:
            return list(self._create_interviews())

    @classmethod
    def from_interviews(cls, interview_list):
        """Return a Jobs instance from a list of interviews."""
        survey = interview_list[0].survey
        # get all the models
        models = list(set([interview.model for interview in interview_list]))
        jobs = cls(survey)
        jobs.models = models
        jobs._interviews = interview_list
        return jobs

    def _create_interviews(self) -> Generator[Interview, None, None]:
        """
        Generate interviews.

        Note that this sets the agents, model and scenarios if they have not been set. This is a side effect of the method.
        This is useful because a user can create a job without setting the agents, models, or scenarios, and the job will still run,
        with us filling in defaults.
        """
        # if no agents, models, or scenarios are set, set them to defaults
        self.agents = self.agents or [Agent()]
        self.models = self.models or [Model()]
        # if remote, set all the models to remote
        if hasattr(self, "remote") and self.remote:
            for model in self.models:
                model.remote = True
        self.scenarios = self.scenarios or [Scenario()]
        for agent, scenario, model in product(self.agents, self.scenarios, self.models):
            yield Interview(
                survey=self.survey, agent=agent, scenario=scenario, model=model
            )

    def create_bucket_collection(self) -> BucketCollection:
        """
        Create a collection of buckets for each model.

        These buckets are used to track API calls and token usage.

        >>> from edsl.jobs import Jobs
        >>> j = Jobs.example().by(Model(temperature = 1), Model(temperature = 0.5))
        >>> bc = j.create_bucket_collection()
        >>> bc
        BucketCollection(...)
        """
        bucket_collection = BucketCollection()
        for model in self.models:
            bucket_collection.add_model(model)
        return bucket_collection

    @property
    def bucket_collection(self) -> BucketCollection:
        """Return the bucket collection. If it does not exist, create it."""
        if self.__bucket_collection is None:
            self.__bucket_collection = self.create_bucket_collection()
        return self.__bucket_collection

    def html(self):
        """Return the HTML representations for each scenario"""
        links = []
        for index, scenario in enumerate(self.scenarios):
            links.append(
                self.survey.html(
                    scenario=scenario, return_link=True, cta=f"Scenario {index}"
                )
            )
        return links

    def run(
        self,
        n: int = 1,
        debug: bool = False,
        progress_bar: bool = False,
        stop_on_exception: bool = False,
        cache: Union[Cache, bool] = None,
        remote: bool = (
            False if os.getenv("DEFAULT_RUN_MODE", "local") == "local" else True
        ),
        check_api_keys: bool = True,
        sidecar_model: Optional[LanguageModel] = None,
        batch_mode: Optional[bool] = None,
    ) -> Results:
        """
        Runs the Job: conducts Interviews and returns their results.

        :param n: how many times to run each interview
        :param debug: prints debug messages
        :param verbose: prints messages
        :param progress_bar: shows a progress bar
        :param stop_on_exception: stops the job if an exception is raised
        :param cache: a cache object to store results
        :param remote: run the job remotely
        :param check_api_keys: check if the API keys are valid
        :batch_mode: run the job in batch mode i.e., no expecation of interaction with the user

        """
        if batch_mode is not None:
            raise NotImplementedError(
                "Batch mode is deprecated. Please update your code to not include 'batch_mode' in the 'run' method."
            )

        self.remote = remote

        if self.remote:
            ## TODO: This should be a coop check
            if os.getenv("EXPECTED_PARROT_API_KEY", None) is None:
                raise MissingRemoteInferenceError()

        if not self.remote:
            if check_api_keys:
                for model in self.models + [Model()]:
                    if not model.has_valid_api_key():
                        raise MissingAPIKeyError(
                            model_name=str(model.model),
                            inference_service=model._inference_service_,
                        )

        # handle cache
        if cache is None:
            cache = CacheHandler().get_cache()
        if cache is False:
            cache = Cache()

        results = self._run_local(
            n=n,
            debug=debug,
            progress_bar=progress_bar,
            cache=cache,
            stop_on_exception=stop_on_exception,
            sidecar_model=sidecar_model,
        )
        results.cache = cache.new_entries_cache()

        return results

    def _run_local(self, *args, **kwargs):
        """Run the job locally."""
        from edsl.jobs.runners.JobsRunnerAsyncio import JobsRunnerAsyncio

        results = JobsRunnerAsyncio(self).run(*args, **kwargs)
        return results

    #######################
    # Dunder methods
    #######################
    def print(self):
        from rich import print_json
        import json

        print_json(json.dumps(self.to_dict()))

    def __repr__(self) -> str:
        """Return an eval-able string representation of the Jobs instance."""
        return f"Jobs(survey={repr(self.survey)}, agents={repr(self.agents)}, models={repr(self.models)}, scenarios={repr(self.scenarios)})"

    def _repr_html_(self) -> str:
        from rich import print_json
        import json

        print_json(json.dumps(self.to_dict()))

    def __len__(self) -> int:
        """Return the maximum number of questions that will be asked while running this job.
        Note that this is the maximum number of questions, not the actual number of questions that will be asked, as some questions may be skipped.

        >>> from edsl.jobs import Jobs
        >>> len(Jobs.example())
        8
        """
        number_of_questions = (
            len(self.agents or [1])
            * len(self.scenarios or [1])
            * len(self.models or [1])
            * len(self.survey)
        )
        return number_of_questions

    #######################
    # Serialization methods
    #######################
    @add_edsl_version
    def to_dict(self) -> dict:
        """Convert the Jobs instance to a dictionary."""
        return {
            "survey": self.survey.to_dict(),
            "agents": [agent.to_dict() for agent in self.agents],
            "models": [model.to_dict() for model in self.models],
            "scenarios": [scenario.to_dict() for scenario in self.scenarios],
        }

    @classmethod
    @remove_edsl_version
    def from_dict(cls, data: dict) -> Jobs:
        """Creates a Jobs instance from a dictionary."""
        return cls(
            survey=Survey.from_dict(data["survey"]),
            agents=[Agent.from_dict(agent) for agent in data["agents"]],
            models=[LanguageModel.from_dict(model) for model in data["models"]],
            scenarios=[Scenario.from_dict(scenario) for scenario in data["scenarios"]],
        )

    def __eq__(self, other: Jobs) -> bool:
        """Return True if the Jobs instance is equal to another Jobs instance."""
        return self.to_dict() == other.to_dict()

    #######################
    # Example methods
    #######################
    @classmethod
    def example(cls, throw_exception_probability=0) -> Jobs:
        """Return an example Jobs instance.
<<<<<<< HEAD
        
        :param throw_exception_probability: the probability that an exception will be thrown when answering a question. This is useful for testing error handling.
=======
>>>>>>> 35b08c36

        >>> Jobs.example()
        Jobs(...)

        """
        import random
        from edsl.questions import QuestionMultipleChoice
        from edsl import Agent

        # (status, question, period)
        agent_answers = {
            ("Joyful", "how_feeling", "morning"): "OK",
            ("Joyful", "how_feeling", "afternoon"): "Great",
            ("Joyful", "how_feeling_yesterday", "morning"): "Great",
            ("Joyful", "how_feeling_yesterday", "afternoon"): "Good",
            ("Sad", "how_feeling", "morning"): "Terrible",
            ("Sad", "how_feeling", "afternoon"): "OK",
            ("Sad", "how_feeling_yesterday", "morning"): "OK",
            ("Sad", "how_feeling_yesterday", "afternoon"): "Terrible",
        }

        def answer_question_directly(self, question, scenario):
            """Return the answer to a question. This is a method that can be added to an agent."""

            if random.random() < throw_exception_probability:
                raise Exception("Error!")
            return agent_answers[
                (self.traits["status"], question.question_name, scenario["period"])
            ]

        sad_agent = Agent(traits={"status": "Sad"})
        joy_agent = Agent(traits={"status": "Joyful"})

        sad_agent.add_direct_question_answering_method(answer_question_directly)
        joy_agent.add_direct_question_answering_method(answer_question_directly)

        q1 = QuestionMultipleChoice(
            question_text="How are you this {{ period }}?",
            question_options=["Good", "Great", "OK", "Terrible"],
            question_name="how_feeling",
        )
        q2 = QuestionMultipleChoice(
            question_text="How were you feeling yesterday {{ period }}?",
            question_options=["Good", "Great", "OK", "Terrible"],
            question_name="how_feeling_yesterday",
        )
        base_survey = Survey(questions=[q1, q2])

        job = base_survey.by(
            Scenario({"period": "morning"}), Scenario({"period": "afternoon"})
        ).by(joy_agent, sad_agent)

        return job

    def rich_print(self):
        """Print a rich representation of the Jobs instance."""
        from rich.table import Table

        table = Table(title="Jobs")
        table.add_column("Jobs")
        table.add_row(self.survey.rich_print())
        return table

    def code(self):
        """Return the code to create this instance."""
        raise NotImplementedError


def main():
    """Run the module's doctests."""
    from edsl.jobs import Jobs
    from edsl.data.Cache import Cache

    job = Jobs.example()
    len(job) == 8
    results = job.run(debug=True, cache=Cache())
    len(results) == 8
    results


if __name__ == "__main__":
    """Run the module's doctests."""
    import doctest

    doctest.testmod(optionflags=doctest.ELLIPSIS)

    # from edsl.jobs import Jobs

    # job = Jobs.example()
    # len(job) == 8
    # results, info = job.run(debug=True)
    # len(results) == 8
    # results<|MERGE_RESOLUTION|>--- conflicted
+++ resolved
@@ -427,11 +427,8 @@
     @classmethod
     def example(cls, throw_exception_probability=0) -> Jobs:
         """Return an example Jobs instance.
-<<<<<<< HEAD
         
         :param throw_exception_probability: the probability that an exception will be thrown when answering a question. This is useful for testing error handling.
-=======
->>>>>>> 35b08c36
 
         >>> Jobs.example()
         Jobs(...)
