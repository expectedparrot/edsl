--- conflicted
+++ resolved
@@ -538,18 +538,15 @@
         results = JobsRunnerAsyncio(self).run(*args, **kwargs)
         return results
     
-<<<<<<< HEAD
     async def run_async(self, cache = None, **kwargs):
         """Run the job asynchronously."""
         results = await JobsRunnerAsyncio(self).run_async(cache = cache, **kwargs)
         return results
 
-=======
     def all_question_parameters(self):
         """Return all the fields in the questions in the survey."""
         return set.union(*[question.parameters for question in self.survey.questions])
     
->>>>>>> 59cb5744
     #######################
     # Dunder methods
     #######################
