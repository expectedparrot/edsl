--- conflicted
+++ resolved
@@ -252,8 +252,6 @@
         handler(obj)
         return self
 
-
-
     @property
     def models(self):
         return self._models
@@ -291,7 +289,6 @@
                 self._agents = value
         else:
             self._agents = AgentList([])
-
 
     def where(self, expression: str) -> Jobs:
         """
@@ -702,7 +699,7 @@
             )
 
         # Create a shared function to process interview results
-        async def process_interviews(interview_runner, results_obj) :
+        async def process_interviews(interview_runner, results_obj):
             prev_interview_ref = None
             async for result, interview, idx in interview_runner.run():
                 # Set the order attribute on the result for correct ordering
@@ -746,9 +743,7 @@
             await process_interviews(interview_runner, results)
         else:
             # For synchronous execution mode (with progress bar)
-            with ProgressBarManager(
-                self, run_config, self.run_config.parameters
-            ):
+            with ProgressBarManager(self, run_config, self.run_config.parameters):
                 try:
                     await process_interviews(interview_runner, results)
                 except KeyboardInterrupt:
@@ -880,15 +875,7 @@
         """
         self._post_run_methods.append((method_name, args, kwargs))
         return self
-<<<<<<< HEAD
-
-    def to_scenario_list(self):
-        """Convenience method for the common to_scenario_list operation."""
-        return self.then("to_scenario_list")
-
-=======
-    
->>>>>>> 15d1b571
+
     def __getattr__(self, name):
         """
         Safer version of attribute access for method chaining.
@@ -904,7 +891,6 @@
         # Only capture names that look like result methods (could be customized)
         # This is a whitelist approach - only capture known safe patterns
         safe_method_patterns = {
-<<<<<<< HEAD
             "to_pandas",
             "to_dict",
             "to_csv",
@@ -920,12 +906,14 @@
             "melt",
             "drop",
             "rename",
-=======
-            'to_pandas', 'to_dict', 'to_csv', 'to_json', 'to_list', 
-            'select', 'filter', 'sort_values', 'head', 'tail',
-            'groupby', 'pivot', 'melt', 'drop', 'rename', "to_scenario_list", "to_agent_list", 
-            "concatenate", "collapse", "expand", "store", "first", "last"
->>>>>>> 15d1b571
+            "to_scenario_list",
+            "to_agent_list",
+            "concatenate",
+            "collapse",
+            "expand",
+            "store",
+            "first",
+            "last",
         }
 
         if name in safe_method_patterns:
@@ -1145,56 +1133,9 @@
         )
         return number_of_interviews
 
-<<<<<<< HEAD
     def to(
         self, question_or_survey_or_jobs: Union["Question", "Survey", "Jobs"]
     ) -> "Jobs":
-        """
-        Convert the Jobs instance to a new Jobs instance with the given question or survey.
-        """
-        from ..questions import QuestionBase
-        from ..surveys import Survey
-
-        if isinstance(question_or_survey_or_jobs, QuestionBase):
-            new_jobs = Jobs(survey=Survey(questions=[question_or_survey_or_jobs]))
-        elif isinstance(question_or_survey_or_jobs, Survey):
-            new_jobs = Jobs(survey=question_or_survey_or_jobs)
-        elif isinstance(question_or_survey_or_jobs, Jobs):
-            new_jobs = question_or_survey_or_jobs
-        else:
-            raise ValueError(f"Invalid type: {type(question_or_survey_or_jobs)}")
-
-        new_jobs._depends_on = self
-        return new_jobs
-
-    def to_agent_list(self):
-        return self.then("to_agent_list")
-
-    def to_scenario_list(self):
-        return self.then("to_scenario_list")
-
-    def select(self, *args, **kwargs):
-        return self.then("select", *args, **kwargs)
-
-    def concatenate(self, *args, **kwargs):
-        return self.then("concatenate", *args, **kwargs)
-
-    def collapse(self, *args, **kwargs):
-        return self.then("collapse", *args, **kwargs)
-
-    def expand(self, *args, **kwargs):
-        return self.then("expand", *args, **kwargs)
-
-    def store(self, *args, **kwargs):
-        return self.then("store", *args, **kwargs)
-
-    def first(self):
-        return self.then("first")
-
-    def last(self):
-        return self.then("last")
-=======
-    def to(self, question_or_survey_or_jobs: Union["Question", "Survey", "Jobs"]) -> "Jobs":
         """Create a new :class:`Jobs` instance from *self* and a target object.
 
         The target can be one of the following:
@@ -1237,23 +1178,27 @@
 
         type_handlers = {
             QuestionBase: lambda q: Jobs(survey=Survey(questions=[q])),
-            Survey: lambda s: Jobs(survey=s), 
-            Jobs: lambda j: j
+            Survey: lambda s: Jobs(survey=s),
+            Jobs: lambda j: j,
         }
-        handler = next((fn for t, fn in type_handlers.items()
-                       if isinstance(question_or_survey_or_jobs, t)), None)
-        
+        handler = next(
+            (
+                fn
+                for t, fn in type_handlers.items()
+                if isinstance(question_or_survey_or_jobs, t)
+            ),
+            None,
+        )
+
         if handler is None:
             raise ValueError(f"Invalid type: {type(question_or_survey_or_jobs)}")
-        
+
         new_jobs = handler(question_or_survey_or_jobs)
-        new_jobs._depends_on  = self
+        new_jobs._depends_on = self
         return new_jobs
-    
 
     def duplicate(self):
         return Jobs.from_dict(self.to_dict())
->>>>>>> 15d1b571
 
     def to_dict(self, add_edsl_version=True):
         d = {
