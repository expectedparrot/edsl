--- conflicted
+++ resolved
@@ -178,18 +178,7 @@
             >>> j = Jobs(survey = s)
             >>> q = QuestionFreeText(question_name="{{ bad_name }}", question_text="What is your name?")
             >>> s = Survey(questions=[q])
-<<<<<<< HEAD
-        
-=======
-            >>> j = Jobs(survey = s)
-            Traceback (most recent call last):
-            ...
-            edsl.jobs.exceptions.JobsValueError: At least some question names are not valid: ['{{ bad_name }}']
-            <BLANKLINE>
-            <BLANKLINE>
-            For more information, see: https://docs.expectedparrot.com/en/latest/jobs.html
-
->>>>>>> acdf7b37
+
         Notes:
             - The survey's questions must have valid names without templating variables
             - If agents, models, or scenarios are not provided, defaults will be used when running
