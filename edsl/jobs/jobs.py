"""
The Jobs module is the core orchestration component of the EDSL framework.

It provides functionality to define, configure, and execute computational jobs that
involve multiple agents, scenarios, models, and a survey. Jobs are the primary way
that users run large-scale experiments or simulations in EDSL.

The Jobs class handles:
1. Organizing all components (agents, scenarios, models, survey)
2. Configuring execution parameters
3. Managing resources like caches and API keys
4. Running interviews in parallel
5. Collecting and structuring results

This module is designed to be used by both application developers and researchers
who need to run complex simulations with language models.
"""

from __future__ import annotations
import asyncio
from importlib import import_module
from typing import Optional, Union, Any, Literal, Sequence, Generator, TYPE_CHECKING

from ..base import Base
from ..utilities import remove_edsl_version
from ..coop import CoopServerResponseError
from ..scenarios import Scenario, ScenarioList
from ..surveys import Survey

from .exceptions import JobsValueError, JobsImplementationError
from .jobs_pricing_estimation import JobsPrompts
from .remote_inference import JobsRemoteInferenceHandler
from .jobs_checks import JobsChecks
from .data_structures import RunEnvironment, RunParameters, RunConfig
from .check_survey_scenario_compatibility import CheckSurveyScenarioCompatibility
from .decorators import with_config


def get_bucket_collection():
    buckets_module = import_module("edsl.buckets")
    return buckets_module.BucketCollection


def get_interview():
    interviews_module = import_module("edsl.interviews.interview")
    return interviews_module.Interview


if TYPE_CHECKING:
    from ..agents import Agent
    from ..agents import AgentList
    from ..language_models import LanguageModel
    from ..scenarios import Scenario, ScenarioList
    from ..surveys import Survey
    from ..results import Results
    from ..dataset import Dataset
    from ..language_models import ModelList
    from ..questions import QuestionBase as Question
    from ..caching import Cache
    from ..key_management import KeyLookup
    from ..buckets import BucketCollection
    from ..interviews.interview import Interview

VisibilityType = Literal["private", "public", "unlisted"]


class Jobs(Base):
    """
    A collection of agents, scenarios, models, and a survey that orchestrates interviews.

    The Jobs class is the central component for running large-scale experiments or simulations
    in EDSL. It manages the execution of interviews where agents interact with surveys through
    language models, possibly in different scenarios.

    Key responsibilities:
    1. Managing collections of agents, scenarios, and models
    2. Configuring execution parameters (caching, API keys, etc.)
    3. Managing parallel execution of interviews
    4. Handling remote cache and inference capabilities
    5. Collecting and organizing results

    A typical workflow involves:
    1. Creating a survey with questions
    2. Creating a Jobs instance with that survey
    3. Adding agents, scenarios, and models using the `by()` method
    4. Running the job with `run()` or `run_async()`
    5. Analyzing the results

    Jobs implements a fluent interface pattern, where methods return self to allow
    method chaining for concise, readable configuration.
    """

    __documentation__ = "https://docs.expectedparrot.com/en/latest/jobs.html"

    def __init__(
        self,
        survey: "Survey",
        agents: Optional[Union[list["Agent"], "AgentList"]] = None,
        models: Optional[Union["ModelList", list["LanguageModel"]]] = None,
        scenarios: Optional[Union["ScenarioList", list["Scenario"]]] = None,
    ):
        """Initialize a Jobs instance with a survey and optional components.

        The Jobs constructor requires a survey and optionally accepts collections of
        agents, models, and scenarios. If any of these optional components are not provided,
        they can be added later using the `by()` method or will be automatically populated
        with defaults when the job is run.

        Parameters:
            survey (Survey): The survey containing questions to be used in the job
            agents (Union[list[Agent], AgentList], optional): The agents that will take the survey
            models (Union[ModelList, list[LanguageModel]], optional): The language models to use
            scenarios (Union[ScenarioList, list[Scenario]], optional): The scenarios to run

        Raises:
            ValueError: If the survey contains questions with invalid names
                       (e.g., names containing template variables)

        Examples:
            >>> from edsl.surveys import Survey
            >>> from edsl.questions import QuestionFreeText
            >>> q = QuestionFreeText(question_name="name", question_text="What is your name?")
            >>> s = Survey(questions=[q])
            >>> j = Jobs(survey = s)
            >>> q = QuestionFreeText(question_name="{{ bad_name }}", question_text="What is your name?")
            >>> s = Survey(questions=[q])

        Notes:
            - The survey's questions must have valid names without templating variables
            - If agents, models, or scenarios are not provided, defaults will be used when running
            - Upon initialization, a RunConfig is created with default environment and parameters
        """
        self.run_config = RunConfig(
            environment=RunEnvironment(), parameters=RunParameters()
        )

        self.survey = survey
        self.agents: AgentList = agents
        self.scenarios: ScenarioList = scenarios
        self.models: ModelList = models

        self._where_clauses = []

        self._post_run_methods = []
        self._depends_on = None

        try:
            assert self.survey.question_names_valid()
        except Exception:
            invalid_question_names = [
                q.question_name
                for q in self.survey.questions
                if not q.is_valid_question_name()
            ]
            raise JobsValueError(
                f"At least some question names are not valid: {invalid_question_names}"
            )

    def add_running_env(self, running_env: RunEnvironment) -> Jobs:
        """Adds a running environment to the job.

        Args:
            running_env: A RunEnvironment object containing details about the execution
                environment like API keys and other configuration.

        Returns:
            Jobs: The Jobs instance with the updated running environment.

        Example:
            >>> from edsl import Cache
            >>> job = Jobs.example()
            >>> my_cache = Cache.example()
            >>> env = RunEnvironment(cache=my_cache)
            >>> j = job.add_running_env(env)
            >>> j.run_config.environment.cache == my_cache
            True
        """
        self.run_config.add_environment(running_env)
        return self

    def using_cache(self, cache: "Cache") -> "Jobs":
        """Adds a Cache object to the job.

        Args:
            cache: The Cache object to add to the job's configuration.

        Returns:
            Jobs: The Jobs instance with the updated cache.
        """
        self.run_config.add_cache(cache)
        return self

    def using_bucket_collection(self, bucket_collection: "BucketCollection") -> "Jobs":
        """Adds a BucketCollection object to the job.

        Args:
            bucket_collection: The BucketCollection object to add to the job's configuration.

        Returns:
            Jobs: The Jobs instance with the updated bucket collection.
        """
        self.run_config.add_bucket_collection(bucket_collection)
        return self

    def using_key_lookup(self, key_lookup: "KeyLookup") -> "Jobs":
        """Adds a KeyLookup object to the job.

        Args:
            key_lookup: The KeyLookup object to add to the job's configuration.

        Returns:
            Jobs: The Jobs instance with the updated key lookup.
        """
        self.run_config.add_key_lookup(key_lookup)
        return self

    def using(self, obj) -> "Jobs":
        """Adds a Cache, BucketCollection, or KeyLookup object to the job.

        Args:
            obj: The object to add to the job's configuration. Must be one of:
                Cache, BucketCollection, or KeyLookup.

        Returns:
            Jobs: The Jobs instance with the updated configuration object.
        """
        from ..caching import Cache
        from ..key_management import KeyLookup

        BucketCollection = get_bucket_collection()

        handlers = {
            Cache: self.using_cache,
            BucketCollection: self.using_bucket_collection,
            KeyLookup: self.using_key_lookup,
        }
        handler = next((fn for t, fn in handlers.items() if isinstance(obj, t)), None)
        if handler is None:
            raise ValueError(f"Invalid object type: {type(obj)}")
        handler(obj)
        return self

    @property
    def models(self):
        return self._models

    @models.setter
    def models(self, value) -> None:
        from ..language_models import ModelList

        if value:
            if not isinstance(value, ModelList):
                self._models = ModelList(value)
            else:
                self._models = value
        else:
            self._models = ModelList([])

        # update the bucket collection if it exists
        if self.run_config.environment.bucket_collection is None:
            self.run_config.environment.bucket_collection = (
                self.create_bucket_collection()
            )

    @property
    def agents(self):
        return self._agents

    @agents.setter
    def agents(self, value):
        from ..agents import AgentList

        if value:
            if not isinstance(value, AgentList):
                self._agents = AgentList(value)
            else:
                self._agents = value
        else:
            self._agents = AgentList([])

    def where(self, expression: str) -> Jobs:
        """
        Filter the agents, scenarios, and models based on a condition.

        :param expression: a condition to filter the agents, scenarios, and models
        """
        self._where_clauses.append(expression)
        return self

    @property
    def scenarios(self) -> ScenarioList:
        return self._scenarios

    @scenarios.setter
    def scenarios(self, value) -> None:
        from ..scenarios import ScenarioList
        from ..dataset import Dataset

        if value:
            if isinstance(
                value, Dataset
            ):  # if the user passes in a Dataset, convert it to a ScenarioList
                value = value.to_scenario_list()

            if not isinstance(value, ScenarioList):
                self._scenarios = ScenarioList(value)
            else:
                self._scenarios = value
        else:
            self._scenarios = ScenarioList([])

    def by(
        self,
        *args: Union[
            "Agent",
            "Scenario",
            "LanguageModel",
            Sequence[Union["Agent", "Scenario", "LanguageModel"]],
        ],
    ) -> "Jobs":
        """
        Add agents, scenarios, and language models to a job using a fluent interface.

        This method is the primary way to configure a Jobs instance with components.
        It intelligently handles different types of objects and collections, making
        it easy to build complex job configurations with a concise syntax.

        Parameters:
            *args: Objects or sequences of objects to add to the job.
                  Supported types are Agent, Scenario, LanguageModel, and sequences of these.

        Returns:
            Jobs: The Jobs instance (self) for method chaining

        Examples:
            >>> from edsl.surveys import Survey
            >>> from edsl.questions import QuestionFreeText
            >>> q = QuestionFreeText(question_name="name", question_text="What is your name?")
            >>> j = Jobs(survey = Survey(questions=[q]))
            >>> j
            Jobs(survey=Survey(...), agents=AgentList([]), models=ModelList([]), scenarios=ScenarioList([]))
            >>> from edsl.agents import Agent; a = Agent(traits = {"status": "Sad"})
            >>> j.by(a).agents
            AgentList([Agent(traits = {'status': 'Sad'})])

            # Adding multiple components at once
            >>> from edsl.language_models import Model
            >>> from edsl.scenarios import Scenario
            >>> j = Jobs.example()
            >>> _ = j.by(Agent(traits={"mood": "happy"})).by(Model(temperature=0.7)).by(Scenario({"time": "morning"}))

            # Adding a sequence of the same type
            >>> agents = [Agent(traits={"age": i}) for i in range(5)]
            >>> _ = j.by(agents)

        Notes:
            - All objects must implement 'get_value', 'set_value', and '__add__' methods
            - Agent traits: When adding agents with traits to existing agents, the traits are
              combined. Avoid overlapping trait names to prevent unexpected behavior.
            - Scenario traits: When adding scenarios with traits to existing scenarios, new
              traits overwrite existing ones with the same name.
            - Models: New models with the same attributes will override existing models.
            - The method detects object types automatically and routes them to the appropriate
              collection (agents, scenarios, or models).
        """
        from .jobs_component_constructor import JobsComponentConstructor

        return JobsComponentConstructor(self).by(*args)

    def prompts(self, iterations=1) -> "Dataset":
        """Return a Dataset of prompts that will be used.


        >>> from edsl.jobs import Jobs
        >>> Jobs.example().prompts()
        Dataset(...)
        """
        return JobsPrompts.from_jobs(self).prompts(iterations=iterations)

    def show_prompts(self, all: bool = False) -> None:
        """Print the prompts."""
        if all:
            return self.prompts().to_scenario_list().table()
        else:
            return (
                self.prompts().to_scenario_list().table("user_prompt", "system_prompt")
            )

    @staticmethod
    def estimate_prompt_cost(
        system_prompt: str,
        user_prompt: str,
        price_lookup: dict,
        inference_service: str,
        model: str,
    ) -> dict:
        """
        Estimate the cost of running the prompts.
        :param iterations: the number of iterations to run
        :param system_prompt: the system prompt
        :param user_prompt: the user prompt
        :param price_lookup: the price lookup
        :param inference_service: the inference service
        :param model: the model name
        """
        return JobsPrompts.estimate_prompt_cost(
            system_prompt, user_prompt, price_lookup, inference_service, model
        )

    def estimate_job_cost(self, iterations: int = 1) -> dict:
        """
        Estimate the cost of running the job.

        :param iterations: the number of iterations to run
        """
        return JobsPrompts.from_jobs(self).estimate_job_cost(iterations)

    def estimate_job_cost_from_external_prices(
        self, price_lookup: dict, iterations: int = 1
    ) -> dict:
        return JobsPrompts.from_jobs(self).estimate_job_cost_from_external_prices(
            price_lookup, iterations
        )

    @staticmethod
    def compute_job_cost(job_results: Results) -> float:
        """
        Computes the cost of a completed job in USD.
        """
        return job_results.compute_job_cost()

    def replace_missing_objects(self) -> None:
        """If the agents, models, or scenarios are not set, replace them with defaults."""
        from ..agents import Agent
        from ..language_models.model import Model
        from ..scenarios import Scenario

        self.agents = self.agents or [Agent()]
        self.models = self.models or [Model()]
        self.scenarios = self.scenarios or [Scenario()]

    def generate_interviews(self) -> Generator:
        """
        Generate interviews.

        Note that this sets the agents, model and scenarios if they have not been set. This is a side effect of the method.
        This is useful because a user can create a job without setting the agents, models, or scenarios, and the job will still run,
        with us filling in defaults.

        """
        from .jobs_interview_constructor import InterviewsConstructor

        self.replace_missing_objects()
        yield from InterviewsConstructor(
            self, cache=self.run_config.environment.cache
        ).create_interviews()

    def show_flow(self, filename: Optional[str] = None) -> None:
        """Visualise either the *Job* dependency/post-processing flow **or** the
        underlying survey flow.

        The method automatically decides which flow to render:

        1. If the job has dependencies created via :py:meth:`Jobs.to` (i.e.
           ``_depends_on`` is not *None*) **or** has post-run methods queued in
           ``_post_run_methods``, the *job* flow (dependencies → post-processing
           chain) is rendered using :class:`edsl.jobs.job_flow_visualization.JobsFlowVisualization`.
        2. Otherwise, it falls back to the original behaviour and shows the
           survey question flow using
           :class:`edsl.surveys.survey_flow_visualization.SurveyFlowVisualization`.

        >>> from edsl.jobs import Jobs
        >>> job = Jobs.example()
        >>> job.show_flow()  # Visualises survey flow (no deps/post-run methods)
        >>> job2 = job.select('how_feeling').to_pandas()  # add post-run methods
        >>> job2.show_flow()  # Now visualises job flow
        """

        # Decide which visualisation to use
        has_dependencies = getattr(self, "_depends_on", None) is not None
        has_post_methods = bool(getattr(self, "_post_run_methods", []))

        if has_dependencies or has_post_methods:
            # Use the new Jobs flow visualisation
            from .job_flow_visualization import JobsFlowVisualization

            JobsFlowVisualization(self).show_flow(filename=filename)
        else:
            # Fallback to survey flow visualisation
            from ..surveys import SurveyFlowVisualization

            scenario = self.scenarios[0] if self.scenarios else None
            SurveyFlowVisualization(
                self.survey, scenario=scenario, agent=None
            ).show_flow(filename=filename)

    def interviews(self) -> list:
        """
        Return a list of :class:`edsl.jobs.interviews.Interview` objects.

        It returns one Interview for each combination of Agent, Scenario, and LanguageModel.
        If any of Agents, Scenarios, or LanguageModels are missing, it fills in with defaults.

        >>> from edsl.jobs import Jobs
        >>> j = Jobs.example()
        >>> len(j.interviews())
        4
        >>> j.interviews()[0]
        Interview(agent = Agent(traits = {'status': 'Joyful'}), survey = Survey(...), scenario = Scenario({'period': 'morning'}), model = Model(...))
        """
        return list(self.generate_interviews())

    @classmethod
    def from_interviews(cls, interview_list: list["Interview"]) -> Jobs:
        """Return a Jobs instance from a list of interviews.

        This is useful when you have, say, a list of failed interviews and you want to create
        a new job with only those interviews.
        """
        if not interview_list:
            raise JobsValueError("Cannot create Jobs from empty interview list")

        survey = interview_list[0].survey
        # get all the models
        models = list(set([interview.model for interview in interview_list]))
        jobs = cls(survey)
        jobs.models = models
        jobs._interviews = interview_list
        return jobs

    def create_bucket_collection(self) -> "BucketCollection":
        """
        Create a collection of buckets for each model.

        These buckets are used to track API calls and token usage.

        >>> from edsl.jobs import Jobs
        >>> from edsl import Model
        >>> j = Jobs.example().by(Model(temperature = 1), Model(temperature = 0.5))
        >>> bc = j.create_bucket_collection()
        >>> bc
        BucketCollection(...)
        """
        BucketCollection = get_bucket_collection()
        bc = BucketCollection.from_models(self.models)

        if self.run_config.environment.key_lookup is not None:
            bc.update_from_key_lookup(self.run_config.environment.key_lookup)
        return bc

    def html(self):
        """Return the HTML representations for each scenario"""
        links = []
        for index, scenario in enumerate(self.scenarios):
            links.append(
                self.survey.html(
                    scenario=scenario, return_link=True, cta=f"Scenario {index}"
                )
            )
        return links

    def __hash__(self):
        """Allow the model to be used as a key in a dictionary.

        >>> from edsl.jobs import Jobs
        >>> hash(Jobs.example())
        846655441787442972

        """
        from ..utilities import dict_hash

        return dict_hash(self.to_dict(add_edsl_version=False))

    def _output(self, message) -> None:
        """Check if a Job is verbose. If so, print the message."""
        if self.run_config.parameters.verbose:
            print(message)

    def all_question_parameters(self) -> set:
        """Return all the fields in the questions in the survey.
        >>> from edsl.jobs import Jobs
        >>> Jobs.example().all_question_parameters()
        {'period'}
        """
        return set.union(*[question.parameters for question in self.survey.questions])

    def use_remote_cache(self) -> bool:
        import requests

        if self.run_config.parameters.disable_remote_cache:
            return False
        if not self.run_config.parameters.disable_remote_cache:
            try:
                from ..coop import Coop

                user_edsl_settings = Coop().edsl_settings
                return user_edsl_settings.get("remote_caching", False)
            except requests.ConnectionError:
                pass
            except CoopServerResponseError:
                pass

        return False

    def _start_remote_inference_job(
        self, job_handler: Optional[JobsRemoteInferenceHandler] = None
    ) -> Union["Results", None]:
        if job_handler is None:
            job_handler = self._create_remote_inference_handler()

        job_info = job_handler.create_remote_inference_job(
            iterations=self.run_config.parameters.n,
            remote_inference_description=self.run_config.parameters.remote_inference_description,
            remote_inference_results_visibility=self.run_config.parameters.remote_inference_results_visibility,
            fresh=self.run_config.parameters.fresh,
            new_format=self.run_config.parameters.new_format,
        )
        return job_info

    def _create_remote_inference_handler(self) -> "JobsRemoteInferenceHandler":
        return JobsRemoteInferenceHandler(
            self,
            verbose=self.run_config.parameters.verbose,
            api_key=self.run_config.parameters.expected_parrot_api_key,
        )

    def _remote_results(
        self,
        config: RunConfig,
    ) -> Union["Results", None]:
        from .remote_inference import RemoteJobInfo

        background = config.parameters.background

        jh = self._create_remote_inference_handler()
        if jh.use_remote_inference(self.run_config.parameters.disable_remote_inference):
            job_info: RemoteJobInfo = self._start_remote_inference_job(jh)
            if background:
                from ..results import Results

                results = Results.from_job_info(job_info)
                return results, None
            else:
                results, reason = jh.poll_remote_inference_job(job_info)
                return results, reason
        else:
            return None, None

    def _prepare_to_run(self) -> None:
        "This makes sure that the job is ready to run and that keys are in place for a remote job."
        CheckSurveyScenarioCompatibility(self.survey, self.scenarios).check()

    def _check_if_remote_keys_ok(self) -> None:
        jc = JobsChecks(self)
        if not jc.user_has_ep_api_key():
            jc.key_process(remote_inference=True)

    def _check_if_local_keys_ok(self) -> None:
        jc = JobsChecks(self)
        if self.run_config.parameters.check_api_keys:
            jc.check_api_keys()

    async def _execute_with_remote_cache(self, run_job_async: bool) -> Results:
        """Core interview execution logic for jobs execution."""
        # Import needed modules inline to avoid early binding
        import weakref
        from ..caching import Cache
        from ..results import Results
        from ..tasks import TaskHistory
        from .jobs_runner_status import JobsRunnerStatus
        from .async_interview_runner import AsyncInterviewRunner
        from .progress_bar_manager import ProgressBarManager
        from .results_exceptions_handler import ResultsExceptionsHandler

        assert isinstance(self.run_config.environment.cache, Cache)

        # Create the RunConfig for the job
        run_config = RunConfig(
            parameters=self.run_config.parameters,
            environment=self.run_config.environment,
        )

        # Setup JobsRunnerStatus if needed
        if self.run_config.environment.jobs_runner_status is None:
            self.run_config.environment.jobs_runner_status = JobsRunnerStatus(
                self, n=self.run_config.parameters.n
            )

        # Create a shared function to process interview results
        async def process_interviews(interview_runner, results_obj):
<<<<<<< HEAD
            prev_interview_ref = None
=======
>>>>>>> 8812045c
            async for result, interview, idx in interview_runner.run():
                # Set the order attribute on the result for correct ordering
                result.order = idx

                results_obj.add_task_history_entry(interview)
                results_obj.insert_sorted(result)

                # Memory management: Set up reference for next iteration and clear old references
                weakref.ref(interview)
                if hasattr(interview, "clear_references"):
                    interview.clear_references()

                # Force garbage collection
                del result
                del interview

            # Finalize results object with cache and bucket collection
            results_obj.cache = results_obj.relevant_cache(
                self.run_config.environment.cache
            )
            results_obj.bucket_collection = (
                self.run_config.environment.bucket_collection
            )
            return results_obj

        # Core execution logic
        interview_runner = AsyncInterviewRunner(self, run_config)

        # Create an initial Results object with appropriate traceback settings
        results = Results(
            survey=self.survey,
            data=[],
            task_history=TaskHistory(
                include_traceback=not self.run_config.parameters.progress_bar
            ),
        )

        if run_job_async:
            # For async execution mode (simplified path without progress bar)
            await process_interviews(interview_runner, results)
        else:
            # For synchronous execution mode (with progress bar)
            with ProgressBarManager(self, run_config, self.run_config.parameters):
                try:
                    await process_interviews(interview_runner, results)
                except KeyboardInterrupt:
                    print("Keyboard interrupt received. Stopping gracefully...")
                    results = Results(
                        survey=self.survey, data=[], task_history=TaskHistory()
                    )
                except Exception:
                    if self.run_config.parameters.stop_on_exception:
                        raise
                    results = Results(
                        survey=self.survey, data=[], task_history=TaskHistory()
                    )

        # Process any exceptions in the results
        if results:
            ResultsExceptionsHandler(
                results, self.run_config.parameters
            ).handle_exceptions()

        return results

    @property
    def num_interviews(self) -> int:
        """
        Calculate the total number of interviews that will be run.

        >>> Jobs.example().num_interviews
        4

        This is the product of the number of scenarios, agents, and models,
        multiplied by the number of iterations specified in the run configuration.
        """
        if self.run_config.parameters.n is None:
            return len(self)
        else:
            return len(self) * self.run_config.parameters.n

    def _run(self, config: RunConfig) -> Union[None, "Results"]:
        """
        Shared code for run and run_async methods.

        This method handles all pre-execution setup including:
        1. Transferring configuration settings from the input config
        2. Ensuring all required objects (agents, models, scenarios) exist
        3. Checking API keys and remote execution availability
        4. Setting up caching and bucket collections
        5. Attempting remote execution if appropriate

        Returns:
            Tuple containing (Results, reason) if remote execution succeeds,
            or (None, reason) if local execution should proceed
        """
        # Apply configuration from input config to self.run_config
        for attr_name in [
            "cache",
            "jobs_runner_status",
            "bucket_collection",
            "key_lookup",
        ]:
            if getattr(config.environment, attr_name) is not None:
                setattr(
                    self.run_config.environment,
                    attr_name,
                    getattr(config.environment, attr_name),
                )

        # Replace parameters with the ones from the config
        self.run_config.parameters = config.parameters

        # Make sure all required objects exist
        self.replace_missing_objects()
        self._prepare_to_run()
        if not self.run_config.parameters.disable_remote_inference:
            self._check_if_remote_keys_ok()

        # Setup caching
        from ..caching import CacheHandler, Cache

        if (
            self.run_config.environment.cache is None
            or self.run_config.environment.cache is True
        ):
            self.run_config.environment.cache = CacheHandler().get_cache()
        elif self.run_config.environment.cache is False:
            self.run_config.environment.cache = Cache(immediate_write=False)

        # Try to run the job remotely first
        results, reason = self._remote_results(config)
        if results is not None:
            return results, reason

        # If we need to run locally, ensure keys and resources are ready
        self._check_if_local_keys_ok()

        # Create bucket collection if it doesn't exist
        # this is respect API service request limits
        if self.run_config.environment.bucket_collection is None:
            self.run_config.environment.bucket_collection = (
                self.create_bucket_collection()
            )
        else:
            # Ensure models are properly added to the bucket collection
            for model in self.models:
                self.run_config.environment.bucket_collection.add_model(model)

        # Update bucket collection from key lookup if both exist
        if (
            self.run_config.environment.key_lookup is not None
            and self.run_config.environment.bucket_collection is not None
        ):
            self.run_config.environment.bucket_collection.update_from_key_lookup(
                self.run_config.environment.key_lookup
            )

        return None, reason

    def then(self, method_name, *args, **kwargs) -> "Jobs":
        """
        Schedule a method to be called on the results object after the job runs.

        This allows for method chaining like:
        jobs.then('to_scenario_list').then('to_pandas').then('head', 10)

        Args:
            method_name: Name of the method to call on the results
            *args: Positional arguments to pass to the method
            **kwargs: Keyword arguments to pass to the method
        """
        self._post_run_methods.append((method_name, args, kwargs))
        return self

    def __getattr__(self, name):
        """
        Safer version of attribute access for method chaining.

        Only captures specific patterns to avoid masking real AttributeErrors.
        """
        # Safeguard: ensure _post_run_methods exists
        if not hasattr(self, "_post_run_methods"):
            raise AttributeError(
                f"'{self.__class__.__name__}' object has no attribute '{name}'"
            )

        # Only capture names that look like result methods (could be customized)
        # This is a whitelist approach - only capture known safe patterns
        safe_method_patterns = {
            "to_pandas",
            "to_dict",
            "to_csv",
            "to_json",
            "to_list",
            "select",
            "filter",
            "sort_values",
            "head",
            "tail",
            "groupby",
            "pivot",
            "melt",
            "drop",
            "rename",
            "to_scenario_list",
            "to_agent_list",
            "concatenate",
            "collapse",
            "expand",
            "store",
            "first",
            "last",
        }

        if name in safe_method_patterns:

            def method_proxy(*args, **kwargs):
                self._post_run_methods.append((name, args, kwargs))
                return self

            return method_proxy

        # For unknown methods, raise AttributeError immediately
        raise AttributeError(
            f"'{self.__class__.__name__}' object has no attribute '{name}'. "
            f"Use .then('{name}', ...) for post-run method chaining."
        )

    def _apply_post_run_methods(self, results) -> Any:
        """
        Apply all post-run methods to the results object.

        Returns the transformed results object, or the original results if no methods were applied.
        """
        if not self._post_run_methods:
            return results

        from ..results import Results

        # Mapping of built-in functions to their corresponding dunder methods
        builtin_to_dunder = {
            "len": "__len__",
            "str": "__str__",
            "repr": "__repr__",
            "bool": "__bool__",
            "int": "__int__",
            "float": "__float__",
            "hash": "__hash__",
            "iter": "__iter__",
            "next": "__next__",
            "reversed": "__reversed__",
        }

        converted_object = results
        for method_info in self._post_run_methods:
            if isinstance(method_info, str):
                # Handle old format (just method name)
                method_name = method_info
                args, kwargs = (), {}
            else:
                # Handle new format (method name, args, kwargs)
                method_name, args, kwargs = method_info

            # Convert built-in function names to their dunder method equivalents
            if method_name in builtin_to_dunder:
                method_name = builtin_to_dunder[method_name]

            try:
                converted_object = getattr(converted_object, method_name)(
                    *args, **kwargs
                )
            except AttributeError:
                raise JobsImplementationError(
                    f"Could not apply method '{method_name}' to object."
                )

        if not isinstance(converted_object, Results):
            converted_object._associated_results = results

        return converted_object

    @with_config
    def run(self, *, config: RunConfig) -> "Results":
        """
        Runs the job by conducting interviews and returns their results.

        This is the main entry point for executing a job. It processes all interviews
        (combinations of agents, scenarios, and models) and returns a Results object
        containing all responses and metadata.

        Parameters:
            n (int): Number of iterations to run each interview (default: 1)
            progress_bar (bool): Whether to show a progress bar (default: False)
            stop_on_exception (bool): Whether to stop the job if an exception is raised (default: False)
            check_api_keys (bool): Whether to verify API keys before running (default: False)
            verbose (bool): Whether to print extra messages during execution (default: True)
            print_exceptions (bool): Whether to print exceptions as they occur (default: True)
            remote_cache_description (str, optional): Description for entries in the remote cache
            remote_inference_description (str, optional): Description for the remote inference job
            remote_inference_results_visibility (VisibilityType): Visibility of results on Coop ("private", "public", "unlisted")
            disable_remote_cache (bool): Whether to disable the remote cache (default: False)
            disable_remote_inference (bool): Whether to disable remote inference (default: False)
            fresh (bool): Whether to ignore cache and force new results (default: False)
            skip_retry (bool): Whether to skip retrying failed interviews (default: False)
            raise_validation_errors (bool): Whether to raise validation errors (default: False)
            background (bool): Whether to run in background mode (default: False)
            job_uuid (str, optional): UUID for the job, used for tracking
            cache (Cache, optional): Cache object to store results
            bucket_collection (BucketCollection, optional): Object to track API keys
            key_lookup (KeyLookup, optional): Object to manage API keys
            memory_threshold (int, optional): Memory threshold in bytes for the Results object's SQLList,
                controlling when data is offloaded to SQLite storage
            new_format (bool): If True, uses remote_inference_create method, if False uses old_remote_inference_create method (default: True)
            expected_parrot_api_key (str, optional): Custom EXPECTED_PARROT_API_KEY to use for this job run

        Returns:
            Results: A Results object containing all responses and metadata

        Notes:
            - This method will first try to use remote inference if available
            - If remote inference is not available, it will run locally
            - For long-running jobs, consider using progress_bar=True
            - For maximum performance, ensure appropriate caching is configured

        Example:
            >>> from edsl.jobs import Jobs
            >>> from edsl.caching import Cache
            >>> job = Jobs.example()
            >>> from edsl import Model
            >>> m = Model('test')
            >>> results = job.by(m).run(cache=Cache(), progress_bar=False, n=2, disable_remote_inference=True)
            ...
        """
        if self._depends_on is not None:
            prior_results = self._depends_on.run(config=config)
            self = self.by(prior_results)

        potentially_completed_results, reason = self._run(config)

        if potentially_completed_results is not None:
            return self._apply_post_run_methods(potentially_completed_results)

        if reason == "insufficient funds":
            return None

        results = asyncio.run(self._execute_with_remote_cache(run_job_async=False))
        return self._apply_post_run_methods(results)

    @with_config
    async def run_async(self, *, config: RunConfig) -> "Results":
        """
        Asynchronously runs the job by conducting interviews and returns their results.

        This method is the asynchronous version of `run()`. It has the same functionality and
        parameters but can be awaited in an async context for better integration with
        asynchronous code.

        Parameters:
            n (int): Number of iterations to run each interview (default: 1)
            progress_bar (bool): Whether to show a progress bar (default: False)
            stop_on_exception (bool): Whether to stop the job if an exception is raised (default: False)
            check_api_keys (bool): Whether to verify API keys before running (default: False)
            verbose (bool): Whether to print extra messages during execution (default: True)
            print_exceptions (bool): Whether to print exceptions as they occur (default: True)
            remote_cache_description (str, optional): Description for entries in the remote cache
            remote_inference_description (str, optional): Description for the remote inference job
            remote_inference_results_visibility (VisibilityType): Visibility of results on Coop ("private", "public", "unlisted")
            disable_remote_cache (bool): Whether to disable the remote cache (default: False)
            disable_remote_inference (bool): Whether to disable remote inference (default: False)
            fresh (bool): Whether to ignore cache and force new results (default: False)
            skip_retry (bool): Whether to skip retrying failed interviews (default: False)
            raise_validation_errors (bool): Whether to raise validation errors (default: False)
            background (bool): Whether to run in background mode (default: False)
            job_uuid (str, optional): UUID for the job, used for tracking
            cache (Cache, optional): Cache object to store results
            bucket_collection (BucketCollection, optional): Object to track API calls
            key_lookup (KeyLookup, optional): Object to manage API keys
            memory_threshold (int, optional): Memory threshold in bytes for the Results object's SQLList,
                controlling when data is offloaded to SQLite storage
            new_format (bool): If True, uses remote_inference_create method, if False uses old_remote_inference_create method (default: True)
            expected_parrot_api_key (str, optional): Custom EXPECTED_PARROT_API_KEY to use for this job run

        Returns:
            Results: A Results object containing all responses and metadata

        Notes:
            - This method should be used in async contexts (e.g., with `await`)
            - For non-async contexts, use the `run()` method instead
            - This method is particularly useful in notebook environments or async applications

        Example:
            >>> import asyncio
            >>> from edsl.jobs import Jobs
            >>> from edsl.caching import Cache
            >>> job = Jobs.example()
            >>> # In an async context
            >>> async def run_job():
            ...     results = await job.run_async(cache=Cache(), progress_bar=True)
            ...     return results
        """
        self._run(config)

        return await self._execute_with_remote_cache(run_job_async=True)

    def __repr__(self) -> str:
        """Return an eval-able string representation of the Jobs instance."""
        return f"Jobs(survey={repr(self.survey)}, agents={repr(self.agents)}, models={repr(self.models)}, scenarios={repr(self.scenarios)})"

    def _summary(self):
        return {
            "questions": len(self.survey),
            "agents": len(self.agents or [1]),
            "models": len(self.models or [1]),
            "scenarios": len(self.scenarios or [1]),
        }

    def __len__(self) -> int:
        """Return the number of interviews that will be conducted for one iteration of this job.
        An interview is the result of one survey, taken by one agent, with one model, with one scenario.

        >>> from edsl.jobs import Jobs
        >>> len(Jobs.example())
        4
        """
        number_of_interviews = (
            len(self.agents or [1])
            * len(self.scenarios or [1])
            * len(self.models or [1])
        )
        return number_of_interviews

    def to(
        self, question_or_survey_or_jobs: Union["Question", "Survey", "Jobs"]
    ) -> "Jobs":
        """Create a new :class:`Jobs` instance from *self* and a target object.

        The target can be one of the following:

        • `Question` – A single question which will be wrapped in a one-question
          survey.
        • `Survey` – A survey object that will be used directly.
        • `Jobs`   – An existing *Jobs* object. In this case the target *Jobs*
          is **returned unchanged**, but its ``_depends_on`` attribute is set to
          reference *self*, establishing an execution dependency chain.

        Args:
            question_or_survey_or_jobs (Union[Question, Survey, Jobs]):
                The object used to build (or identify) the new *Jobs* instance.

        Returns:
            Jobs: A new *Jobs* instance that depends on the current instance, or
            the target *Jobs* instance when the target itself is a *Jobs*.

        Raises:
            ValueError: If *question_or_survey_or_jobs* is not one of the
                supported types.

        Examples:
            The following doctest demonstrates sending one job to another and
            verifying the dependency link via the private ``_depends_on``
            attribute::

                >>> from edsl.jobs import Jobs
                >>> base_job = Jobs.example()
                >>> downstream_job = Jobs.example()
                >>> new_job = base_job.to(downstream_job)
                >>> new_job is downstream_job  # the same object is returned
                True
                >>> new_job._depends_on is base_job  # dependency recorded
                True
        """
        from ..questions import QuestionBase
        from ..surveys import Survey

        type_handlers = {
            QuestionBase: lambda q: Jobs(survey=Survey(questions=[q])),
            Survey: lambda s: Jobs(survey=s),
            Jobs: lambda j: j,
        }
        handler = next(
            (
                fn
                for t, fn in type_handlers.items()
                if isinstance(question_or_survey_or_jobs, t)
            ),
            None,
        )

        if handler is None:
            raise ValueError(f"Invalid type: {type(question_or_survey_or_jobs)}")

        new_jobs = handler(question_or_survey_or_jobs)
        new_jobs._depends_on = self
        return new_jobs

    def duplicate(self):
        return Jobs.from_dict(self.to_dict())

    def to_dict(self, add_edsl_version=True):
        d = {
            "survey": self.survey.to_dict(add_edsl_version=add_edsl_version),
            "agents": [
                agent.to_dict(add_edsl_version=add_edsl_version)
                for agent in self.agents
            ],
            "models": [
                model.to_dict(add_edsl_version=add_edsl_version)
                for model in self.models
            ],
            "scenarios": [
                scenario.to_dict(add_edsl_version=add_edsl_version)
                for scenario in self.scenarios
            ],
        }

        # Add _post_run_methods if not empty
        if self._post_run_methods:
            d["_post_run_methods"] = self._post_run_methods

        # Add _depends_on if not None
        if self._depends_on is not None:
            d["_depends_on"] = self._depends_on.to_dict(
                add_edsl_version=add_edsl_version
            )

        if add_edsl_version:
            from .. import __version__

            d["edsl_version"] = __version__
            d["edsl_class_name"] = "Jobs"

        return d

    def table(self):
        return self.prompts().to_scenario_list().table()

    @classmethod
    @remove_edsl_version
    def from_dict(cls, data: dict) -> Jobs:
        """Creates a Jobs instance from a dictionary."""
        from ..surveys import Survey
        from ..agents import Agent
        from ..language_models import LanguageModel
        from ..scenarios import Scenario

        # Create the base Jobs instance
        job = cls(
            survey=Survey.from_dict(data["survey"]),
            agents=[Agent.from_dict(agent) for agent in data["agents"]],
            models=[LanguageModel.from_dict(model) for model in data["models"]],
            scenarios=[Scenario.from_dict(scenario) for scenario in data["scenarios"]],
        )

        # Restore _post_run_methods if present
        if "_post_run_methods" in data:
            job._post_run_methods = data["_post_run_methods"]

        # Restore _depends_on if present
        if "_depends_on" in data:
            job._depends_on = cls.from_dict(data["_depends_on"])

        return job

    def __eq__(self, other: Jobs) -> bool:
        """Return True if the Jobs instance is the same as another Jobs instance.

        >>> from edsl.jobs import Jobs
        >>> Jobs.example() == Jobs.example()
        True

        """
        return hash(self) == hash(other)

    @classmethod
    def example(
        cls,
        throw_exception_probability: float = 0.0,
        randomize: bool = False,
        test_model=False,
    ) -> Jobs:
        """Return an example Jobs instance.

        :param throw_exception_probability: the probability that an exception will be thrown when answering a question. This is useful for testing error handling.
        :param randomize: whether to randomize the job by adding a random string to the period
        :param test_model: whether to use a test model

        >>> Jobs.example()
        Jobs(...)

        """
        import random
        from uuid import uuid4
        from ..questions import QuestionMultipleChoice
        from ..agents import Agent
        from ..scenarios import Scenario

        addition = "" if not randomize else str(uuid4())

        if test_model:
            from ..language_models import LanguageModel

            m = LanguageModel.example(test_model=True)

        # (status, question, period)
        agent_answers = {
            ("Joyful", "how_feeling", "morning"): "OK",
            ("Joyful", "how_feeling", "afternoon"): "Great",
            ("Joyful", "how_feeling_yesterday", "morning"): "Great",
            ("Joyful", "how_feeling_yesterday", "afternoon"): "Good",
            ("Sad", "how_feeling", "morning"): "Terrible",
            ("Sad", "how_feeling", "afternoon"): "OK",
            ("Sad", "how_feeling_yesterday", "morning"): "OK",
            ("Sad", "how_feeling_yesterday", "afternoon"): "Terrible",
        }

        def answer_question_directly(self, question, scenario):
            """Return the answer to a question. This is a method that can be added to an agent."""

            if random.random() < throw_exception_probability:
                from .exceptions import JobsErrors

                raise JobsErrors("Simulated error during question answering")
            return agent_answers[
                (self.traits["status"], question.question_name, scenario["period"])
            ]

        sad_agent = Agent(traits={"status": "Sad"})
        joy_agent = Agent(traits={"status": "Joyful"})

        sad_agent.add_direct_question_answering_method(answer_question_directly)
        joy_agent.add_direct_question_answering_method(answer_question_directly)

        q1 = QuestionMultipleChoice(
            question_text="How are you this {{ period }}?",
            question_options=["Good", "Great", "OK", "Terrible"],
            question_name="how_feeling",
        )
        q2 = QuestionMultipleChoice(
            question_text="How were you feeling yesterday {{ period }}?",
            question_options=["Good", "Great", "OK", "Terrible"],
            question_name="how_feeling_yesterday",
        )
        from ..surveys import Survey
        from ..scenarios import ScenarioList

        base_survey = Survey(questions=[q1, q2])

        scenarios = [
            Scenario({"period": f"morning{addition}"}),
            Scenario({"period": "afternoon"}),
        ]
        scenario_list = ScenarioList(data=scenarios)
        if test_model:
            job = base_survey.by(m).by(scenario_list).by(joy_agent, sad_agent)
        else:
            job = base_survey.by(scenario_list).by(joy_agent, sad_agent)

        assert len(scenario_list) == 2

        return job

    def code(self):
        """Return the code to create this instance."""
        raise JobsImplementationError("Code generation not implemented yet")

    def humanize(
        self,
        project_name: str = "Project",
        scenario_list_method: Optional[
            Literal["randomize", "loop", "single_scenario", "ordered"]
        ] = None,
        survey_description: Optional[str] = None,
        survey_alias: Optional[str] = None,
        survey_visibility: Optional["VisibilityType"] = "unlisted",
        scenario_list_description: Optional[str] = None,
        scenario_list_alias: Optional[str] = None,
        scenario_list_visibility: Optional["VisibilityType"] = "unlisted",
    ):
        """
        Send the survey and scenario list to Coop.

        Then, create a project on Coop so you can share the survey with human respondents.
        """
        from edsl.coop import Coop
        from edsl.coop.exceptions import CoopValueError

        if len(self.agents) > 0 or len(self.models) > 0:
            raise CoopValueError("We don't support humanize with agents or models yet.")

        if len(self.scenarios) > 0 and scenario_list_method is None:
            raise CoopValueError(
                "You must specify both a scenario list and a scenario list method to use scenarios with your survey."
            )
        elif len(self.scenarios) == 0 and scenario_list_method is not None:
            raise CoopValueError(
                "You must specify both a scenario list and a scenario list method to use scenarios with your survey."
            )
        elif scenario_list_method == "loop":
            questions, long_scenario_list = self.survey.to_long_format(self.scenarios)

            # Replace the questions with new ones from the loop method
            self.survey = Survey(questions)
            self.scenarios = long_scenario_list

            if len(self.scenarios) != 1:
                raise CoopValueError("Something went wrong with the loop method.")
        elif len(self.scenarios) != 1 and scenario_list_method == "single_scenario":
            raise CoopValueError(
                "The single_scenario method requires exactly one scenario. "
                "If you have a scenario list with multiple scenarios, try using the randomize or loop methods."
            )

        if len(self.scenarios) == 0:
            scenario_list = None
        else:
            scenario_list = self.scenarios

        c = Coop()
        project_details = c.create_project(
            self.survey,
            scenario_list,
            scenario_list_method,
            project_name,
            survey_description,
            survey_alias,
            survey_visibility,
            scenario_list_description,
            scenario_list_alias,
            scenario_list_visibility,
        )
        return project_details


def main():
    """Run the module's doctests."""
    from .jobs import Jobs
    from ..caching import Cache

    job = Jobs.example()
    len(job) == 4
    results = job.run(cache=Cache())
    len(results) == 4
    results


if __name__ == "__main__":
    """Run the module's doctests."""
    import doctest

    doctest.testmod(optionflags=doctest.ELLIPSIS)<|MERGE_RESOLUTION|>--- conflicted
+++ resolved
@@ -688,10 +688,7 @@
 
         # Create a shared function to process interview results
         async def process_interviews(interview_runner, results_obj):
-<<<<<<< HEAD
             prev_interview_ref = None
-=======
->>>>>>> 8812045c
             async for result, interview, idx in interview_runner.run():
                 # Set the order attribute on the result for correct ordering
                 result.order = idx
