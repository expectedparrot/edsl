"""The Jobs module is the core orchestration component of the EDSL framework.

It provides functionality to define, configure, and execute computational jobs that
involve multiple agents, scenarios, models, and a survey. Jobs are the primary way
that users run large-scale experiments or simulations in EDSL.

The Jobs class handles:
1. Organizing all components (agents, scenarios, models, survey)
2. Configuring execution parameters
3. Managing resources like caches and API keys
4. Running interviews in parallel
5. Collecting and structuring results

This module is designed to be used by both application developers and researchers
who need to run complex simulations with language models.
"""

from __future__ import annotations
import asyncio
from importlib import import_module
from typing import (
    Optional,
    Union,
    Any,
    Literal,
    Sequence,
    Generator,
    Tuple,
    TYPE_CHECKING,
)

from ..base import Base
from ..utilities import remove_edsl_version
from ..logger import get_logger

# from ..scenarios import Scenario, ScenarioList
# from ..surveys import Survey

from .exceptions import JobsValueError, JobsImplementationError
from .jobs_pricing_estimation import JobsPrompts
from .remote_inference import JobsRemoteInferenceHandler
from .jobs_checks import JobsChecks
from .data_structures import RunEnvironment, RunParameters, RunConfig
from .check_survey_scenario_compatibility import CheckSurveyScenarioCompatibility
from .decorators import with_config
from ..coop.exceptions import CoopServerResponseError


def get_bucket_collection():
    """Get the BucketCollection class from the buckets module.

    Returns
    -------
        The BucketCollection class.

    """
    buckets_module = import_module("edsl.buckets")
    return buckets_module.BucketCollection


def get_interview():
    """Get the Interview class from the interviews module.

    Returns
    -------
        The Interview class.

    """
    interviews_module = import_module("edsl.interviews.interview")
    return interviews_module.Interview


if TYPE_CHECKING:
    from ..agents import Agent
    from ..agents import AgentList
    from ..language_models import LanguageModel
    from ..scenarios import Scenario, ScenarioList
    from ..surveys import Survey
    from ..results import Results
    from ..dataset import Dataset
    from ..language_models import ModelList
    from ..questions import QuestionBase as Question
    from ..caching import Cache
    from ..key_management import KeyLookup
    from ..buckets import BucketCollection
    from ..interviews.interview import Interview

VisibilityType = Literal["private", "public", "unlisted"]


class Jobs(Base):
    """A collection of agents, scenarios, models, and a survey that orchestrates interviews.

    The Jobs class is the central component for running large-scale experiments or simulations
    in EDSL. It manages the execution of interviews where agents interact with surveys through
    language models, possibly in different scenarios.

    Key responsibilities:
    1. Managing collections of agents, scenarios, and models
    2. Configuring execution parameters (caching, API keys, etc.)
    3. Managing parallel execution of interviews
    4. Handling remote cache and inference capabilities
    5. Collecting and organizing results

    A typical workflow involves:
    1. Creating a survey with questions
    2. Creating a Jobs instance with that survey
    3. Adding agents, scenarios, and models using the `by()` method
    4. Running the job with `run()` or `run_async()`
    5. Analyzing the results

    Jobs implements a fluent interface pattern, where methods return self to allow
    method chaining for concise, readable configuration.
    """

    __documentation__ = "https://docs.expectedparrot.com/en/latest/jobs.html"
    _logger = get_logger(__name__)

    def __init__(
        self,
        survey: "Survey",
        agents: Optional[Union[list["Agent"], "AgentList"]] = None,
        models: Optional[Union["ModelList", list["LanguageModel"]]] = None,
        scenarios: Optional[Union["ScenarioList", list["Scenario"]]] = None,
    ):
        """Initialize a Jobs instance with a survey and optional components.

        The Jobs constructor requires a survey and optionally accepts collections of
        agents, models, and scenarios. If any of these optional components are not provided,
        they can be added later using the `by()` method or will be automatically populated
        with defaults when the job is run.

        Parameters
        ----------
        survey : Survey
            The survey containing questions to be used in the job
        agents : Union[list[Agent], AgentList], optional
            The agents that will take the survey
        models : Union[ModelList, list[LanguageModel]], optional
            The language models to use
        scenarios : Union[ScenarioList, list[Scenario]], optional
            The scenarios to run

        Raises
        ------
            ValueError: If the survey contains questions with invalid names
                       (e.g., names containing template variables)

        Examples
        --------
            >>> from edsl.surveys import Survey
            >>> from edsl.questions import QuestionFreeText
            >>> q = QuestionFreeText(question_name="name", question_text="What is your name?")
            >>> s = Survey(questions=[q])
            >>> j = Jobs(survey = s)
            >>> q = QuestionFreeText(question_name="{{ bad_name }}", question_text="What is your name?")
            >>> s = Survey(questions=[q])

        Notes
        -----
            - The survey's questions must have valid names without templating variables
            - If agents, models, or scenarios are not provided, defaults will be used when running
            - Upon initialization, a RunConfig is created with default environment and parameters

        """
        self.run_config = RunConfig(
            environment=RunEnvironment(), parameters=RunParameters()
        )

        self.survey = survey
        self.agents: AgentList = agents
        self.scenarios: ScenarioList = scenarios
        self.models: ModelList = models

        self._where_clauses = []

        self._post_run_methods = []
        self._depends_on = None

        try:
            assert self.survey.question_names_valid()
        except Exception:
            invalid_question_names = [
                q.question_name
                for q in self.survey.questions
                if not q.is_valid_question_name()
            ]
            raise JobsValueError(
                f"At least some question names are not valid: {invalid_question_names}"
            )

    def add_running_env(self, running_env: RunEnvironment) -> Jobs:
        """Add a running environment to the job.

        Args:
        ----
            running_env: A RunEnvironment object containing details about the execution
                environment like API keys and other configuration.

        Returns:
        -------
            Jobs: The Jobs instance with the updated running environment.

        Example:
        -------
            >>> from edsl import Cache
            >>> job = Jobs.example()
            >>> my_cache = Cache.example()
            >>> env = RunEnvironment(cache=my_cache)
            >>> j = job.add_running_env(env)
            >>> j.run_config.environment.cache == my_cache
            True

        """
        self.run_config.add_environment(running_env)
        return self

    def using_cache(self, cache: "Cache") -> "Jobs":
        """Add a Cache object to the job.

        Args:
        ----
            cache: The Cache object to add to the job's configuration.

        Returns:
        -------
            Jobs: The Jobs instance with the updated cache.

        """
        self.run_config.add_cache(cache)
        return self

    def using_bucket_collection(self, bucket_collection: "BucketCollection") -> "Jobs":
        """Add a BucketCollection object to the job.

        Args:
        ----
            bucket_collection: The BucketCollection object to add to the job's configuration.

        Returns:
        -------
            Jobs: The Jobs instance with the updated bucket collection.

        """
        self.run_config.add_bucket_collection(bucket_collection)
        return self

    def using_key_lookup(self, key_lookup: "KeyLookup") -> "Jobs":
        """Add a KeyLookup object to the job.

        Args:
        ----
            key_lookup: The KeyLookup object to add to the job's configuration.

        Returns:
        -------
            Jobs: The Jobs instance with the updated key lookup.

        """
        self.run_config.add_key_lookup(key_lookup)
        return self

    def using(self, obj) -> "Jobs":
        """Add a Cache, BucketCollection, or KeyLookup object to the job.

        Args:
        ----
            obj: The object to add to the job's configuration. Must be one of:
                Cache, BucketCollection, or KeyLookup.

        Returns:
        -------
            Jobs: The Jobs instance with the updated configuration object.

        """
        from ..caching import Cache
        from ..key_management import KeyLookup

        BucketCollection = get_bucket_collection()

        handlers = {
            Cache: self.using_cache,
            BucketCollection: self.using_bucket_collection,
            KeyLookup: self.using_key_lookup,
        }
        handler = next((fn for t, fn in handlers.items() if isinstance(obj, t)), None)
        if handler is None:
            raise ValueError(f"Invalid object type: {type(obj)}")
        handler(obj)
        return self

    @property
    def models(self):
        """Get the models associated with this job.

        Returns
        -------
            ModelList: The models for this job.

        """
        return self._models

    @models.setter
    def models(self, value) -> None:
        from ..language_models import ModelList

        if value:
            if not isinstance(value, ModelList):
                self._models = ModelList(value)
            else:
                self._models = value
        else:
            self._models = ModelList(None)

        # update the bucket collection if it exists
        if self.run_config.environment.bucket_collection is None:
            self.run_config.environment.bucket_collection = (
                self.create_bucket_collection()
            )

    @property
    def agents(self):
        """Get the agents associated with this job.

        Returns
        -------
            AgentList: The agents for this job.

        """
        return self._agents

    @agents.setter
    def agents(self, value):
        from ..agents import AgentList

        if value:
            if not isinstance(value, AgentList):
                self._agents = AgentList(value)
            else:
                self._agents = value
        else:
            self._agents = AgentList([])

    def where(self, expression: str) -> Jobs:
        """Filter the agents, scenarios, and models based on a condition.

        :param expression: a condition to filter the agents, scenarios, and models
        """
        self._where_clauses.append(expression)
        return self

    @property
    def head_job(self) -> Jobs:
        """Get the head job of the job."""
        current_job = self
        while current_job._depends_on is not None:
            current_job = current_job._depends_on
        return current_job

    @property
    def head_parameters(self) -> set:
        params = set()
        for question in self.head_job.survey.questions:
            params = params.union(question.detailed_parameters)
        return params

    def add_survey_to_head(self, survey: "Survey") -> Jobs:
        """Add a survey to the head job of the job."""
        self.head_job.survey = survey
        return self

    def add_agent_list_to_head(self, agent_list: "AgentList") -> Jobs:
        """Add an agent list to the head job of the job."""
        self.head_job.agents = agent_list
        return self

    def add_scenario_head(self, scenario_or_scenario_list: Union["Scenario", "ScenarioList"]) -> Jobs:
        """Add a scenario to the job.
        
        Args:
        ----
            scenario: The scenario to add to the job.
        """
        # Find the head of the job
        current_job = self
        while current_job._depends_on is not None:
            current_job = current_job._depends_on
        
        from ..scenarios import ScenarioList, Scenario
        if isinstance(scenario_or_scenario_list, Scenario):  
            current_job.scenarios = ScenarioList([scenario_or_scenario_list])
        else:       
            current_job.scenarios = scenario_or_scenario_list
        return self 

    @property
    def scenarios(self) -> ScenarioList:
        """Get the scenarios associated with this job.

        Returns
        -------
            ScenarioList: The scenarios for this job.

        """
        return self._scenarios

    @scenarios.setter
    def scenarios(self, value) -> None:
        from ..scenarios import ScenarioList
        from ..dataset import Dataset

        if value:
            if isinstance(
                value, Dataset
            ):  # if the user passes in a Dataset, convert it to a ScenarioList
                value = value.to_scenario_list()

            if not isinstance(value, ScenarioList):
                self._scenarios = ScenarioList(value)
            else:
                self._scenarios = value
        else:
            self._scenarios = ScenarioList([])

    def by(
        self,
        *args: Union[
            "Agent",
            "Scenario",
            "LanguageModel",
            Sequence[Union["Agent", "Scenario", "LanguageModel"]],
        ],
    ) -> "Jobs":
        """Add agents, scenarios, and language models to a job using a fluent interface.

        This method is the primary way to configure a Jobs instance with components.
        It intelligently handles different types of objects and collections, making
        it easy to build complex job configurations with a concise syntax.

        Parameters
        ----------
        *args : Union[Agent, Scenario, LanguageModel, Sequence[Union[Agent, Scenario, LanguageModel]]]
            Objects or sequences of objects to add to the job.
            Supported types are Agent, Scenario, LanguageModel, and sequences of these.

        Returns
        -------
            Jobs: The Jobs instance (self) for method chaining

        Examples
        --------
            >>> from edsl.surveys import Survey
            >>> from edsl.questions import QuestionFreeText
            >>> q = QuestionFreeText(question_name="name", question_text="What is your name?")
            >>> j = Jobs(survey = Survey(questions=[q]))
            >>> j
            Jobs(survey=Survey(...), agents=AgentList([]), models=ModelList([]), scenarios=ScenarioList([]))
            >>> from edsl.agents import Agent; a = Agent(traits = {"status": "Sad"})
            >>> j.by(a).agents
            AgentList([Agent(traits = {'status': 'Sad'})])

            # Adding multiple components at once
            >>> from edsl.language_models import Model
            >>> from edsl.scenarios import Scenario
            >>> j = Jobs.example()
            >>> _ = j.by(Agent(traits={"mood": "happy"})).by(Model(temperature=0.7)).by(Scenario({"time": "morning"}))

            # Adding a sequence of the same type
            >>> agents = [Agent(traits={"age": i}) for i in range(5)]
            >>> _ = j.by(agents)

        Notes
        -----
            - All objects must implement 'get_value', 'set_value', and '__add__' methods
            - Agent traits: When adding agents with traits to existing agents, the traits are
              combined. Avoid overlapping trait names to prevent unexpected behavior.
            - Scenario traits: When adding scenarios with traits to existing scenarios, new
              traits overwrite existing ones with the same name.
            - Models: New models with the same attributes will override existing models.
            - The method detects object types automatically and routes them to the appropriate
              collection (agents, scenarios, or models).

        """
        from .jobs_component_constructor import JobsComponentConstructor

        return JobsComponentConstructor(self).by(*args)

    def prompts(self, iterations=1) -> "Dataset":
        """Return a Dataset of prompts that will be used.

        >>> from edsl.jobs import Jobs
        >>> Jobs.example().prompts()
        Dataset(...)
        """
        jobs_prompts = JobsPrompts.from_jobs(self)
        return jobs_prompts.prompts(iterations=iterations)

    def show_prompts(self, all: bool = False) -> None:
        """Print the prompts."""
        if all:
            print(self.prompts().to_scenario_list().table())
        else:
            print(
                self.prompts().to_scenario_list().table("user_prompt", "system_prompt")
            )

    @staticmethod
    def estimate_prompt_cost(
        system_prompt: str,
        user_prompt: str,
        price_lookup: dict,
        inference_service: str,
        model: str,
    ) -> dict:
        """Estimate the cost of running the prompts.

        :param iterations: the number of iterations to run
        :param system_prompt: the system prompt
        :param user_prompt: the user prompt
        :param price_lookup: the price lookup
        :param inference_service: the inference service
        :param model: the model name
        """
        return JobsPrompts.estimate_prompt_cost(
            system_prompt, user_prompt, price_lookup, inference_service, model
        )

    def estimate_job_cost(self, iterations: int = 1) -> dict:
        """Estimate the cost of running the job.

        :param iterations: the number of iterations to run
        """
        return JobsPrompts.from_jobs(self).estimate_job_cost(iterations)

    def estimate_job_cost_from_external_prices(
        self, price_lookup: dict, iterations: int = 1
    ) -> dict:
        """Estimate the cost of running the job using external price lookup.

        Args:
        ----
            price_lookup: Dictionary containing price information.
            iterations: Number of iterations to run.

        Returns:
        -------
            dict: Cost estimation details.

        """
        # Create JobsPrompts object
        jobs_prompts = JobsPrompts.from_jobs(self)

        # Call the actual estimation method
        result = jobs_prompts.estimate_job_cost_from_external_prices(
            price_lookup, iterations
        )

        return result

    @staticmethod
    def compute_job_cost(job_results: Results) -> float:
        """Compute the cost of a completed job in USD."""
        return job_results.compute_job_cost()

    def replace_missing_objects(self) -> None:
        """If the agents, models, or scenarios are not set, replace them with defaults."""
        from ..agents import Agent
        from ..language_models.model import Model
        from ..scenarios import Scenario

        self.agents = self.agents or [Agent()]
        self.models = self.models or [Model()]
        self.scenarios = self.scenarios or [Scenario()]

    def generate_interviews(self) -> Generator:
        """Generate interviews.

        Note that this sets the agents, model and scenarios if they have not been set. This is a side effect of the method.
        This is useful because a user can create a job without setting the agents, models, or scenarios, and the job will still run,
        with us filling in defaults.

        """
        from .jobs_interview_constructor import InterviewsConstructor

        # If we have pre-stored interviews (from from_interviews method), use those
        if hasattr(self, '_interviews') and self._interviews:
            yield from self._interviews
        else:
            self.replace_missing_objects()
            yield from InterviewsConstructor(
                self, cache=self.run_config.environment.cache
            ).create_interviews()

    def show_flow(self, filename: Optional[str] = None) -> None:
        """Visualize either the *Job* dependency/post-processing flow **or** the underlying survey flow.

        The method automatically decides which flow to render:

        1. If the job has dependencies created via :py:meth:`Jobs.to` (i.e.
           ``_depends_on`` is not *None*) **or** has post-run methods queued in
           ``_post_run_methods``, the *job* flow (dependencies → post-processing
           chain) is rendered using :class:`edsl.jobs.job_flow_visualization.JobsFlowVisualization`.
        2. Otherwise, it falls back to the original behaviour and shows the
           survey question flow using
           :class:`edsl.surveys.survey_flow_visualization.SurveyFlowVisualization`.

        >>> from edsl.jobs import Jobs
        >>> job = Jobs.example()
        >>> job.show_flow()  # Visualises survey flow (no deps/post-run methods)
        >>> job2 = job.select('how_feeling').to_pandas()  # add post-run methods
        >>> job2.show_flow()  # Now visualises job flow
        """
        # Decide which visualisation to use
        has_dependencies = getattr(self, "_depends_on", None) is not None
        has_post_methods = bool(getattr(self, "_post_run_methods", []))

        if has_dependencies or has_post_methods:
            # Use the new Jobs flow visualisation
            from .job_flow_visualization import JobsFlowVisualization

            JobsFlowVisualization(self).show_flow(filename=filename)
        else:
            # Fallback to survey flow visualisation
            from ..surveys import SurveyFlowVisualization

            scenario = self.scenarios[0] if self.scenarios else None
            SurveyFlowVisualization(
                self.survey, scenario=scenario, agent=None
            ).show_flow(filename=filename)

    def push(self, *args, **kwargs) -> None:
<<<<<<< HEAD
        """
        Push the job to the remote server, in pieces. 
        """
        from ..agents import AgentList 
        from ..scenarios import ScenarioList
        from ..language_models import ModelList
=======
        """Push the job to the remote server."""
        from ..agents import AgentList
        from ..scenarios import ScenarioList

>>>>>>> 3b7d7a2a
        survey_info = self.survey.push()
        agent_info = AgentList(self.agents).push()
        scenario_info = ScenarioList(self.scenarios).push()
        models_info = ModelList(self.models).push()

        from ..scenarios import Scenario
        jobs_scenario = Scenario({
            'survey': survey_info.to_dict(),
            'agents': agent_info.to_dict(),
            'scenarios': scenario_info.to_dict(),
            'models_info': models_info.to_dict(),
            '_depends_on': self._depends_on.to_dict(add_edsl_version=False) if self._depends_on is not None else None,
            '_post_run_methods': self._post_run_methods if self._post_run_methods is not None else None
        })
        info = jobs_scenario.push()
        return info

    @classmethod
    def pull(cls, edsl_uuid: str) -> 'Jobs':
        """Pull the job from the remote server."""
        from ..scenarios import Scenario
        from ..surveys import Survey
        from ..agents import AgentList
        from ..language_models import ModelList
        from ..scenarios import ScenarioList

        jobs_scenario = Scenario.pull(edsl_uuid)
        # extract the components 
        survey_info = jobs_scenario.to_dict()['survey']
        agent_info = jobs_scenario.to_dict()['agents']
        scenario_info = jobs_scenario.to_dict()['scenarios']
        models_info = jobs_scenario.to_dict()['models_info']
        depends_on = jobs_scenario.to_dict()['_depends_on']
        post_run_methods = jobs_scenario.to_dict()['_post_run_methods']

        jobs = cls(survey = Survey.pull(survey_info['uuid']), agents = AgentList.pull(agent_info['uuid']), scenarios = ScenarioList.pull(scenario_info['uuid']), models = ModelList.pull(models_info['uuid']))
        jobs._depends_on = depends_on
        jobs._post_run_methods = post_run_methods
        return jobs

        # This are methods for chaining jobs together

        #         # Add _post_run_methods if not empty
        # if self._post_run_methods:
        #     d["_post_run_methods"] = self._post_run_methods

        # # Add _depends_on if not None
        # if self._depends_on is not None:
        #     d["_depends_on"] = self._depends_on.to_dict(
        #         add_edsl_version=add_edsl_version
        #     )

<<<<<<< HEAD
        #return {'survey': survey_info, 'agents': agent_info, 'scenarios': scenario_info, 'models_info': models_info}
        
=======
        return {"survey": survey_info, "agents": agent_info, "scenarios": scenario_info}

>>>>>>> 3b7d7a2a
        # [agent.push() for agent in self.agents]

        #  d = {
        #     "survey": self.survey.to_dict(add_edsl_version=add_edsl_version),
        #     "agents": [
        #         agent.to_dict(add_edsl_version=add_edsl_version)
        #         for agent in self.agents
        #     ],
        #     "models": [
        #         model.to_dict(add_edsl_version=add_edsl_version)
        #         for model in self.models
        #     ],
        #     "scenarios": [
        #         scenario.to_dict(add_edsl_version=add_edsl_version)
        #         for scenario in self.scenarios
        #     ],
        # }

        # raise NotImplementedError("Not implemented")

    def interviews(self) -> list:
        """Return a list of :class:`edsl.jobs.interviews.Interview` objects.

        It returns one Interview for each combination of Agent, Scenario, and LanguageModel.
        If any of Agents, Scenarios, or LanguageModels are missing, it fills in with defaults.

        >>> from edsl.jobs import Jobs
        >>> j = Jobs.example()
        >>> len(j.interviews())
        4
        >>> j.interviews()[0]
        Interview(agent = Agent(traits = {'status': 'Joyful'}), survey = Survey(...), scenario = Scenario({'period': 'morning'}), model = Model(...))
        """
        result = list(self.generate_interviews())
        return result

    @classmethod
    def from_interviews(cls, interview_list: list["Interview"]) -> Jobs:
        """Return a Jobs instance from a list of interviews.

        This is useful when you have, say, a list of failed interviews and you want to create
        a new job with only those interviews.
        """
        if not interview_list:
            raise JobsValueError("Cannot create Jobs from empty interview list")

        survey = interview_list[0].survey
        # get all the models
        models = list(set([interview.model for interview in interview_list]))
        jobs = cls(survey)
        jobs.models = models
        jobs._interviews = interview_list
        return jobs

    def create_bucket_collection(self) -> "BucketCollection":
        """Create a collection of buckets for each model.

        These buckets are used to track API calls and token usage.
        For test models and scripted response models, infinity buckets are used
        to avoid rate limiting delays.

        >>> from edsl.jobs import Jobs
        >>> from edsl import Model
        >>> j = Jobs.example().by(Model(temperature = 1), Model(temperature = 0.5))
        >>> bc = j.create_bucket_collection()
        >>> bc
        BucketCollection(...)
        """
        BucketCollection = get_bucket_collection()

        # Check if we should use infinity buckets for test/scripted models
        use_infinity_buckets = self._should_use_infinity_buckets()

        bc = BucketCollection.from_models(
            self.models, infinity_buckets=use_infinity_buckets
        )

        if self.run_config.environment.key_lookup is not None:
            bc.update_from_key_lookup(self.run_config.environment.key_lookup)
        return bc

    def _should_use_infinity_buckets(self) -> bool:
        """Determine if infinity buckets should be used for the models in this job.

        Infinity buckets (no rate limiting) are used for:
        - Scripted response models (specific class type)
        - Models with _model_ attribute set to "scripted"

        Returns:
            bool: True if infinity buckets should be used, False otherwise
        """
        from ..language_models.scripted_response_model import (
            ScriptedResponseLanguageModel,
        )

        for model in self.models:
            # Check for scripted response model by class
            if isinstance(model, ScriptedResponseLanguageModel):
                self._logger.info(
                    f"Using infinity buckets for scripted response model: {model}"
                )
                return True

            # Check for scripted model by _model_ attribute
            if getattr(model, "_model_", None) == "scripted":
                self._logger.info(f"Using infinity buckets for scripted model: {model}")
                return True

        return False

    def html(self):
        """Return the HTML representations for each scenario."""
        links = []
        for index, scenario in enumerate(self.scenarios):
            links.append(
                self.survey.html(
                    scenario=scenario, return_link=True, cta=f"Scenario {index}"
                )
            )
        return links

    def __hash__(self):
        """Allow the model to be used as a key in a dictionary.

        >>> from edsl.jobs import Jobs
        >>> hash(Jobs.example())
        846655441787442972

        """
        from ..utilities import dict_hash

        return dict_hash(self.to_dict(add_edsl_version=False))

    def _output(self, message) -> None:
        """Check if a Job is verbose. If so, print the message."""
        if self.run_config.parameters.verbose:
            print(message)

    def all_question_parameters(self) -> set:
        """Return all the fields in the questions in the survey.

        >>> from edsl.jobs import Jobs
        >>> Jobs.example().all_question_parameters()
        {'period'}
        """
        return set.union(*[question.parameters for question in self.survey.questions])

    def use_remote_cache(self) -> bool:
        """Determine whether to use remote cache for this job.

        Returns
        -------
            bool: True if remote cache should be used, False otherwise.

        """
        import requests

        if self.run_config.parameters.disable_remote_cache:
            return False

        try:
            from ..coop import Coop

            user_edsl_settings = Coop().edsl_settings
            return user_edsl_settings.get("remote_caching", False)
        except requests.ConnectionError:
            pass
        except CoopServerResponseError:
            pass

        return False

    def _start_remote_inference_job(
        self, job_handler: Optional[JobsRemoteInferenceHandler] = None
    ):
        if job_handler is None:
            job_handler = self._create_remote_inference_handler()

        job_info = job_handler.create_remote_inference_job(
            iterations=self.run_config.parameters.n,
            remote_inference_description=self.run_config.parameters.remote_inference_description,
            remote_inference_results_visibility=self.run_config.parameters.remote_inference_results_visibility,
            fresh=self.run_config.parameters.fresh,
            new_format=self.run_config.parameters.new_format,
        )
        return job_info

    def _create_remote_inference_handler(self) -> "JobsRemoteInferenceHandler":
        return JobsRemoteInferenceHandler(
            self,
            verbose=self.run_config.parameters.verbose,
            api_key=self.run_config.parameters.expected_parrot_api_key,
        )

    def _remote_results(
        self,
        config: RunConfig,
    ) -> Tuple[Optional["Results"], Optional[str]]:
        from .remote_inference import RemoteJobInfo

        background = config.parameters.background

        jh = self._create_remote_inference_handler()
        if jh.use_remote_inference(self.run_config.parameters.disable_remote_inference):
            job_info: RemoteJobInfo = self._start_remote_inference_job(jh)
            if background:
                from ..results import Results

                results = Results.from_job_info(job_info)
                return results, None
            else:
                results, reason = jh.poll_remote_inference_job(job_info)
                return results, reason
        else:
            return None, None

    def _prepare_to_run(self) -> None:
        """Prepare the job to run and ensure keys are in place for a remote job."""
        CheckSurveyScenarioCompatibility(self.survey, self.scenarios).check()

    def _check_if_remote_keys_ok(self) -> None:
        jc = JobsChecks(self)
        if not jc.user_has_ep_api_key():
            jc.key_process(remote_inference=True)

    def _check_if_local_keys_ok(self) -> None:
        jc = JobsChecks(self)
        if self.run_config.parameters.check_api_keys:
            jc.check_api_keys()

    async def _execute_with_remote_cache(self, run_job_async: bool) -> Results:
        """Core interview execution logic for jobs execution."""
        # Import needed modules inline to avoid early binding
        import time
        import weakref
        from ..caching import Cache
        from ..results import Results
        from ..tasks import TaskHistory
        from .jobs_runner_status import JobsRunnerStatus
        from .async_interview_runner import AsyncInterviewRunner
        from .progress_bar_manager import ProgressBarManager
        from .results_exceptions_handler import ResultsExceptionsHandler

        execution_start = time.time()
        self._logger.info("Starting core interview execution logic")

        assert isinstance(self.run_config.environment.cache, Cache)

        # Create the RunConfig for the job
        run_config = RunConfig(
            parameters=self.run_config.parameters,
            environment=self.run_config.environment,
        )

        # Setup JobsRunnerStatus if needed
        if self.run_config.environment.jobs_runner_status is None:
            self.run_config.environment.jobs_runner_status = JobsRunnerStatus(
                self, n=self.run_config.parameters.n
            )

        # Create a shared function to process interview results
        async def process_interviews(interview_runner, results_obj):
            async for result, interview, idx in interview_runner.run():
                # Set the order attribute on the result for correct ordering
                result.order = idx

                results_obj.add_task_history_entry(interview)
                results_obj.insert_sorted(result)

                # Memory management: Set up reference for next iteration and clear old references
                weakref.ref(interview)
                if hasattr(interview, "clear_references"):
                    interview.clear_references()

                # Force garbage collection
                del result
                del interview

            # Finalize results object with cache and bucket collection
            results_obj.cache = results_obj.relevant_cache(
                self.run_config.environment.cache
            )
            results_obj.bucket_collection = (
                self.run_config.environment.bucket_collection
            )
            return results_obj

        # Core execution logic
        runner_start = time.time()
        self._logger.info("Creating interview runner and results objects")
        interview_runner = AsyncInterviewRunner(self, run_config)

        # Create an initial Results object with appropriate traceback settings
        results = Results(
            survey=self.survey,
            data=[],
            task_history=TaskHistory(
                include_traceback=not self.run_config.parameters.progress_bar
            ),
        )
        self._logger.info(
            f"Interview runner setup completed in {time.time() - runner_start:.3f}s"
        )

        # Execute interviews
        interview_start = time.time()
        if run_job_async:
            # For async execution mode (simplified path without progress bar)
            self._logger.info("Starting async interview execution (no progress bar)")
            await process_interviews(interview_runner, results)
        else:
            # For synchronous execution mode (with progress bar)
            self._logger.info("Starting sync interview execution with progress bar")
            with ProgressBarManager(self, run_config, self.run_config.parameters):
                try:
                    await process_interviews(interview_runner, results)
                except KeyboardInterrupt:
                    self._logger.info("Keyboard interrupt received during execution")
                    print("Keyboard interrupt received. Stopping gracefully...")
                    results = Results(
                        survey=self.survey, data=[], task_history=TaskHistory()
                    )
                except Exception as e:
                    self._logger.error(
                        f"Exception during interview execution: {str(e)}"
                    )
                    if self.run_config.parameters.stop_on_exception:
                        raise
                    results = Results(
                        survey=self.survey, data=[], task_history=TaskHistory()
                    )

        self._logger.info(
            f"Interview execution completed in {time.time() - interview_start:.3f}s"
        )

        # Process any exceptions in the results
        exception_start = time.time()
        if results:
            self._logger.info("Processing exceptions in results")
            ResultsExceptionsHandler(
                results, self.run_config.parameters
            ).handle_exceptions()
            self._logger.info(
                f"Exception handling completed in {time.time() - exception_start:.3f}s"
            )

        self._logger.info(
            f"Total execution time: {time.time() - execution_start:.3f}s, "
            f"final results count: {len(results) if results else 0}"
        )
        return results

    @property
    def num_interviews(self) -> int:
        """Calculate the total number of interviews that will be run.

        >>> Jobs.example().num_interviews
        4

        This is the product of the number of scenarios, agents, and models,
        multiplied by the number of iterations specified in the run configuration.
        """
        if self.run_config.parameters.n is None:
            return len(self)
        else:
            return len(self) * self.run_config.parameters.n

    def _run(self, config: RunConfig) -> Tuple[Optional["Results"], Optional[str]]:
        """Shared code for run and run_async methods.

        This method handles all pre-execution setup including:
        1. Transferring configuration settings from the input config
        2. Ensuring all required objects (agents, models, scenarios) exist
        3. Checking API keys and remote execution availability
        4. Setting up caching and bucket collections
        5. Attempting remote execution if appropriate

        Returns
        -------
            Tuple containing (Results, reason) if remote execution succeeds,
            or (None, reason) if local execution should proceed

        """
        import time

        start_time = time.time()

        self._logger.info("Starting job configuration transfer")
        # Apply configuration from input config to self.run_config
        for attr_name in [
            "cache",
            "jobs_runner_status",
            "bucket_collection",
            "key_lookup",
        ]:
            if getattr(config.environment, attr_name) is not None:
                setattr(
                    self.run_config.environment,
                    attr_name,
                    getattr(config.environment, attr_name),
                )

        # Replace parameters with the ones from the config
        self.run_config.parameters = config.parameters
        self._logger.info(
            f"Configuration transfer completed in {time.time() - start_time:.3f}s"
        )

        # Make sure all required objects exist
        setup_start = time.time()
        self._logger.info("Starting object validation and preparation")
        self.replace_missing_objects()
        self._prepare_to_run()
        self._logger.info(
            f"Object validation completed in {time.time() - setup_start:.3f}s"
        )

        if not self.run_config.parameters.disable_remote_inference:
            key_check_start = time.time()
            self._logger.info("Checking remote inference keys")
            self._check_if_remote_keys_ok()
            self._logger.info(
                f"Remote key check completed in {time.time() - key_check_start:.3f}s"
            )

        # Setup caching
        cache_start = time.time()
        self._logger.info("Setting up caching system")
        from ..caching import CacheHandler, Cache

        if (
            self.run_config.environment.cache is None
            or self.run_config.environment.cache is True
        ):
            self.run_config.environment.cache = CacheHandler().get_cache()
        elif self.run_config.environment.cache is False:
            self.run_config.environment.cache = Cache(immediate_write=False)
        self._logger.info(f"Cache setup completed in {time.time() - cache_start:.3f}s")

        # Try to run the job remotely first
        remote_start = time.time()
        self._logger.info("Attempting remote execution")
        results, reason = self._remote_results(config)
        if results is not None:
            self._logger.info(
                f"Remote execution successful in {time.time() - remote_start:.3f}s"
            )
            return results, reason
        self._logger.info(
            f"Remote execution check completed in {time.time() - remote_start:.3f}s, proceeding with local execution"
        )

        # If we need to run locally, ensure keys and resources are ready
        local_prep_start = time.time()
        self._logger.info("Preparing for local execution")
        self._check_if_local_keys_ok()

        # Create bucket collection if it doesn't exist
        # this is respect API service request limits
        if self.run_config.environment.bucket_collection is None:
            bucket_start = time.time()
            self._logger.info("Creating bucket collection for rate limiting")
            self.run_config.environment.bucket_collection = (
                self.create_bucket_collection()
            )
            self._logger.info(
                f"Bucket collection created in {time.time() - bucket_start:.3f}s"
            )
        else:
            # Ensure models are properly added to the bucket collection
            self._logger.info("Adding models to existing bucket collection")
            for model in self.models:
                self.run_config.environment.bucket_collection.add_model(model)

        # Update bucket collection from key lookup if both exist
        if (
            self.run_config.environment.key_lookup is not None
            and self.run_config.environment.bucket_collection is not None
        ):
            self._logger.info("Updating bucket collection with key lookup")
            self.run_config.environment.bucket_collection.update_from_key_lookup(
                self.run_config.environment.key_lookup
            )

        self._logger.info(
            f"Local execution preparation completed in {time.time() - local_prep_start:.3f}s"
        )
        self._logger.info(
            f"Total _run method execution time: {time.time() - start_time:.3f}s"
        )

        return None, reason

    def then(self, method_name, *args, **kwargs) -> "Jobs":
        """Schedule a method to be called on the results object after the job runs.

        This allows for method chaining like:
        jobs.then('to_scenario_list').then('to_pandas').then('head', 10)

        Args:
        ----
            method_name: Name of the method to call on the results
            *args: Positional arguments to pass to the method
            **kwargs: Keyword arguments to pass to the method

        """
        self._post_run_methods.append((method_name, args, kwargs))
        return self

    def __getattr__(self, name):
        """Safer version of attribute access for method chaining.

        Only captures specific patterns to avoid masking real AttributeErrors.
        """
        # Safeguard: ensure _post_run_methods exists
        if not hasattr(self, "_post_run_methods"):
            raise AttributeError(
                f"'{self.__class__.__name__}' object has no attribute '{name}'"
            )

        # Only capture names that look like result methods (could be customized)
        # This is a whitelist approach - only capture known safe patterns
        safe_method_patterns = {
            "to_pandas",
            "to_dict",
            "to_csv",
            "to_json",
            "to_list",
            "select",
            "filter",
            "sort_values",
            "head",
            "tail",
            "groupby",
            "pivot",
            "melt",
            "drop",
            "rename",
            "to_scenario_list",
            "to_agent_list",
            "to_survey",
            "concatenate",
            "collapse",
            "expand",
            "store",
            "first",
            "last",
        }

        if name in safe_method_patterns:

            def method_proxy(*args, **kwargs):
                self._post_run_methods.append((name, args, kwargs))
                return self

            return method_proxy

        # For unknown methods, raise AttributeError immediately
        raise AttributeError(
            f"'{self.__class__.__name__}' object has no attribute '{name}'. "
            f"Use .then('{name}', ...) for post-run method chaining."
        )

    @property
    def has_post_run_methods(self) -> bool:
        """Check if the jobs object has post-run methods."""
        return len(self._post_run_methods) > 0

    def _apply_post_run_methods(self, results) -> Any:
        """Apply all post-run methods to the results object.

        Returns the transformed results object, or the original results if no methods were applied.
        """
        if not self._post_run_methods:
            return results

        from ..results import Results

        # Mapping of built-in functions to their corresponding dunder methods
        builtin_to_dunder = {
            "len": "__len__",
            "str": "__str__",
            "repr": "__repr__",
            "bool": "__bool__",
            "int": "__int__",
            "float": "__float__",
            "hash": "__hash__",
            "iter": "__iter__",
            "next": "__next__",
            "reversed": "__reversed__",
        }

        converted_object = results
        for method_info in self._post_run_methods:
            if isinstance(method_info, str):
                # Handle old format (just method name)
                method_name = method_info
                args, kwargs = (), {}
            else:
                # Handle new format (method name, args, kwargs)
                method_name, args, kwargs = method_info

            # Convert built-in function names to their dunder method equivalents
            if method_name in builtin_to_dunder:
                method_name = builtin_to_dunder[method_name]

            try:
                converted_object = getattr(converted_object, method_name)(
                    *args, **kwargs
                )
            except AttributeError:
                raise JobsImplementationError(
                    f"Could not apply method '{method_name}' to object."
                )

        if not isinstance(converted_object, Results):
            converted_object._associated_results = results

        return converted_object

    @with_config
    def run(self, *, config: RunConfig) -> Optional["Results"]:
        """Run the job by conducting interviews and return their results.

        This is the main entry point for executing a job. It processes all interviews
        (combinations of agents, scenarios, and models) and returns a Results object
        containing all responses and metadata.

        Parameters
        ----------
        config : RunConfig
            Configuration object containing runtime parameters and environment settings
        n : int, optional
            Number of iterations to run each interview (default: 1)
        progress_bar : bool, optional
            Whether to show a progress bar (default: False)
        stop_on_exception : bool, optional
            Whether to stop the job if an exception is raised (default: False)
        check_api_keys : bool, optional
            Whether to verify API keys before running (default: False)
        verbose : bool, optional
            Whether to print extra messages during execution (default: True)
        print_exceptions : bool, optional
            Whether to print exceptions as they occur (default: True)
        remote_cache_description : str, optional
            Description for entries in the remote cache
        remote_inference_description : str, optional
            Description for the remote inference job
        remote_inference_results_visibility : VisibilityType, optional
            Visibility of results on Coop ("private", "public", "unlisted")
        disable_remote_cache : bool, optional
            Whether to disable the remote cache (default: False)
        disable_remote_inference : bool, optional
            Whether to disable remote inference (default: False)
        fresh : bool, optional
            Whether to ignore cache and force new results (default: False)
        skip_retry : bool, optional
            Whether to skip retrying failed interviews (default: False)
        raise_validation_errors : bool, optional
            Whether to raise validation errors (default: False)
        background : bool, optional
            Whether to run in background mode (default: False)
        job_uuid : str, optional
            UUID for the job, used for tracking
        cache : Cache, optional
            Cache object to store results
        bucket_collection : BucketCollection, optional
            Object to track API keys
        key_lookup : KeyLookup, optional
            Object to manage API keys
        memory_threshold : int, optional
            Memory threshold in bytes for the Results object's SQLList,
            controlling when data is offloaded to SQLite storage
        new_format : bool, optional
            If True, uses remote_inference_create method, if False uses old_remote_inference_create method (default: True)
        expected_parrot_api_key : str, optional
            Custom EXPECTED_PARROT_API_KEY to use for this job run

        Returns
        -------
            Results: A Results object containing all responses and metadata

        Notes
        -----
            - This method will first try to use remote inference if available
            - If remote inference is not available, it will run locally
            - For long-running jobs, consider using progress_bar=True
            - For maximum performance, ensure appropriate caching is configured

        Example:
            >>> from edsl.jobs import Jobs
            >>> from edsl.caching import Cache
            >>> job = Jobs.example()
            >>> from edsl import Model
            >>> m = Model('test')
            >>> results = job.by(m).run(cache=Cache(), progress_bar=False, n=2, disable_remote_inference=True)
            ...

        """
        self._logger.info("Starting job execution")
        self._logger.info(
            f"Job configuration: {self.num_interviews} total interviews, "
            f"remote_inference={'disabled' if config.parameters.disable_remote_inference else 'enabled'}, "
            f"progress_bar={config.parameters.progress_bar}"
        )

        if self._depends_on is not None:
            self._logger.info("Checking job dependencies")
            prior_results = self._depends_on.run(config=config)
            self = self.by(prior_results)
            self._logger.info("Job dependencies resolved successfully")

        self._logger.info("Starting pre-run setup and configuration")
        potentially_completed_results, reason = self._run(config)

        if potentially_completed_results is not None:
            self._logger.info(
                "Job completed via remote execution, applying post-run methods"
            )
            return self._apply_post_run_methods(potentially_completed_results)

        if reason == "insufficient funds":
            self._logger.info("Job cancelled due to insufficient funds")
            return None

        self._logger.info("Starting local execution with remote cache")
        results = asyncio.run(self._execute_with_remote_cache(run_job_async=False))

        self._logger.info("Applying post-run methods to results")
        final_results = self._apply_post_run_methods(results)

        self._logger.info(
            f"Job execution completed successfully with {len(final_results) if final_results else 0} results"
        )
        return final_results

    def run_batch(self, num_batches: int, **kwargs) -> Optional["Results"]:
        """Run the job by splitting interviews into batches and running them separately.

        This method splits all interviews into the specified number of batches, shuffles
        them to ensure even distribution of models/agents/scenarios across batches,
        runs each batch as a separate job, and then merges the results while preserving
        the original ordering.

        Parameters
        ----------
        config : RunConfig
            Configuration object containing runtime parameters and environment settings
        num_batches : int
            Number of batches to split the interviews into
        n : int, optional
            Number of iterations to run each interview (default: 1)
        progress_bar : bool, optional
            Whether to show a progress bar (default: False)
        stop_on_exception : bool, optional
            Whether to stop the job if an exception is raised (default: False)
        check_api_keys : bool, optional
            Whether to verify API keys before running (default: False)
        verbose : bool, optional
            Whether to print extra messages during execution (default: True)
        print_exceptions : bool, optional
            Whether to print exceptions as they occur (default: True)
        remote_cache_description : str, optional
            Description for entries in the remote cache
        remote_inference_description : str, optional
            Description for the remote inference job
        remote_inference_results_visibility : VisibilityType, optional
            Visibility of results on Coop ("private", "public", "unlisted")
        disable_remote_cache : bool, optional
            Whether to disable the remote cache (default: False)
        disable_remote_inference : bool, optional
            Whether to disable remote inference (default: False)
        fresh : bool, optional
            Whether to ignore cache and force new results (default: False)
        skip_retry : bool, optional
            Whether to skip retrying failed interviews (default: False)
        raise_validation_errors : bool, optional
            Whether to raise validation errors (default: False)
        background : bool, optional
            Whether to run in background mode (default: False)
        job_uuid : str, optional
            UUID for the job, used for tracking
        cache : Cache, optional
            Cache object to store results
        bucket_collection : BucketCollection, optional
            Object to track API keys
        key_lookup : KeyLookup, optional
            Object to manage API keys
        memory_threshold : int, optional
            Memory threshold in bytes for the Results object's SQLList,
            controlling when data is offloaded to SQLite storage
        new_format : bool, optional
            If True, uses remote_inference_create method, if False uses old_remote_inference_create method (default: True)
        expected_parrot_api_key : str, optional
            Custom EXPECTED_PARROT_API_KEY to use for this job run

        Returns
        -------
            Results: A Results object containing all responses and metadata

        Notes
        -----
            - This method is useful for large jobs that need to be split for resource management
            - Interviews are shuffled before splitting to ensure even distribution across batches
            - The final results maintain the original interview ordering regardless of batch execution order
            - Each batch runs as a completely separate job, allowing for different execution environments

        Example:
            >>> from edsl.jobs import Jobs
            >>> from edsl import Model
            >>> job = Jobs.example().by(Model('test'))
            >>> results = job.run_batch(num_batches=2, disable_remote_inference=True, progress_bar=False) # doctest: +ELLIPSIS
            >>> len(results) > 0
            True

        """
        import random
        from ..results import Results
        from ..tasks import TaskHistory
        from .data_structures import RunEnvironment, RunParameters, RunConfig

        if num_batches <= 0:
            raise ValueError("num_batches must be greater than 0")

        # Manually create config from kwargs like @with_config would do
        parameter_fields = {
            name: field.default
            for name, field in RunParameters.__dataclass_fields__.items()
        }
        environment_fields = {
            name: field.default
            for name, field in RunEnvironment.__dataclass_fields__.items()
        }

        environment = RunEnvironment(
            **{k: v for k, v in kwargs.items() if k in environment_fields}
        )
        parameters = RunParameters(
            **{k: v for k, v in kwargs.items() if k in parameter_fields}
        )
        config = RunConfig(environment=environment, parameters=parameters)

        import time
        start_time = time.time()
        print(f"[DEBUG] Starting batch execution with {num_batches} batches at {time.time():.3f}")
        self._logger.info(f"Starting batch execution with {num_batches} batches")
        self._logger.info(
            f"Job configuration: {self.num_interviews} total interviews, "
            f"remote_inference={'disabled' if config.parameters.disable_remote_inference else 'enabled'}, "
            f"progress_bar={config.parameters.progress_bar}"
        )
        print(f"[DEBUG] Config setup completed in {time.time() - start_time:.3f}s")

        # Handle job dependencies first
        if self._depends_on is not None:
            dep_start = time.time()
            print(f"[DEBUG] Starting dependency resolution at {time.time():.3f}")
            self._logger.info("Checking job dependencies")
            prior_results = self._depends_on.run(config=config)
            self = self.by(prior_results)
            self._logger.info("Job dependencies resolved successfully")
            print(f"[DEBUG] Dependencies resolved in {time.time() - dep_start:.3f}s")
        else:
            print(f"[DEBUG] No dependencies to resolve")

        # Get all interviews and create a list with original indices
        interview_gen_start = time.time()
        print(f"[DEBUG] Starting interview generation at {time.time():.3f}")
        self._logger.info("Generating interviews and preserving original ordering")
        all_interviews = list(self.generate_interviews())
        total_interviews = len(all_interviews)
        print(f"[DEBUG] Generated {total_interviews} interviews in {time.time() - interview_gen_start:.3f}s")

        if num_batches > total_interviews:
            self._logger.warning(f"num_batches ({num_batches}) is greater than total interviews ({total_interviews}), adjusting to {total_interviews}")
            num_batches = total_interviews

        # Create (interview, original_index) pairs
        indexed_interviews = list(enumerate(all_interviews))

        # Shuffle to ensure even distribution of models/agents/scenarios across batches
        shuffle_start = time.time()
        print(f"[DEBUG] Starting shuffle at {time.time():.3f}")
        random.shuffle(indexed_interviews)
        self._logger.info("Shuffled interviews for even distribution across batches")
        print(f"[DEBUG] Shuffle completed in {time.time() - shuffle_start:.3f}s")

        # Split into batches
        batch_size = len(indexed_interviews) // num_batches
        remainder = len(indexed_interviews) % num_batches

        batches = []
        start_idx = 0
        for i in range(num_batches):
            # Add one extra interview to the first 'remainder' batches
            current_batch_size = batch_size + (1 if i < remainder else 0)
            end_idx = start_idx + current_batch_size
            batches.append(indexed_interviews[start_idx:end_idx])
            start_idx = end_idx

        batch_split_time = time.time()
        self._logger.info(f"Split interviews into {num_batches} batches: {[len(batch) for batch in batches]}")
        print(f"[DEBUG] Batch splitting completed in {batch_split_time - start_time:.3f}s total")

        # Run each batch separately
        batch_results = []
        print(f"[DEBUG] Starting batch execution loop at {time.time():.3f}")
        for i, batch in enumerate(batches):
            if not batch:  # Skip empty batches
                continue

            batch_start = time.time()
            print(f"[DEBUG] Starting batch {i+1}/{num_batches} at {time.time():.3f}")
            self._logger.info(f"Running batch {i+1}/{num_batches} with {len(batch)} interviews")

            # Extract just the interviews (without original indices) for this batch
            extract_start = time.time()
            batch_interviews = [interview for _, interview in batch]
            print(f"[DEBUG] Batch {i+1}: extracted interviews in {time.time() - extract_start:.3f}s")

            # Create a job for this batch
            job_create_start = time.time()
            batch_job = Jobs.from_interviews(batch_interviews)
            print(f"[DEBUG] Batch {i+1}: created job in {time.time() - job_create_start:.3f}s")

            # Run the batch job with the same config
            run_start = time.time()
            print(f"[DEBUG] Batch {i+1}: starting run() at {time.time():.3f}")
            batch_result = batch_job.run(config=config)
            print(f"[DEBUG] Batch {i+1}: run() completed in {time.time() - run_start:.3f}s")

            if batch_result is not None:
                # Add original indices back to results for proper ordering
                ordering_start = time.time()
                for j, result in enumerate(batch_result.data):
                    if j < len(batch):  # Safety check
                        original_index = batch[j][0]  # Get original index from batch
                        result.order = original_index
                    else:
                        self._logger.warning(f"Batch {i+1}: more results ({len(batch_result.data)}) than expected ({len(batch)})")
                print(f"[DEBUG] Batch {i+1}: ordering completed in {time.time() - ordering_start:.3f}s")

                batch_results.append(batch_result)
                self._logger.info(f"Batch {i+1} completed with {len(batch_result)} results")
                print(f"[DEBUG] Batch {i+1}: total time {time.time() - batch_start:.3f}s")
            else:
                self._logger.warning(f"Batch {i+1} returned None results")
                print(f"[DEBUG] Batch {i+1}: returned None in {time.time() - batch_start:.3f}s")

        if not batch_results:
            self._logger.warning("No batch results to merge")
            print(f"[DEBUG] No batch results to merge, returning None")
            return None

        # Merge all batch results while preserving original order
        merge_start = time.time()
        print(f"[DEBUG] Starting result merging at {time.time():.3f}")
        self._logger.info("Merging batch results and restoring original order")
        final_results = Results(
            survey=self.survey,
            data=[],
            task_history=TaskHistory()
        )

        # Collect all individual results from all batches
        collect_start = time.time()
        all_results = []
        all_task_histories = []
        for batch_result in batch_results:
            all_results.extend(batch_result.data)
            # Collect task histories for merging
            if batch_result.task_history:
                all_task_histories.append(batch_result.task_history)
        print(f"[DEBUG] Result collection completed in {time.time() - collect_start:.3f}s")

        # Sort results by their original order
        sort_start = time.time()
        all_results.sort(key=lambda x: x.order)
        final_results.data = all_results
        print(f"[DEBUG] Result sorting completed in {time.time() - sort_start:.3f}s")

        # Merge task histories - create a new TaskHistory with all interviews
        if all_task_histories:
            history_start = time.time()
            merged_task_history = TaskHistory()
            for task_history in all_task_histories:
                # Add each interview from the task history to the merged one
                for interview in task_history.total_interviews:
                    merged_task_history.add_interview(interview)
            final_results.task_history = merged_task_history
            print(f"[DEBUG] Task history merging completed in {time.time() - history_start:.3f}s")

        # Merge other attributes from the first batch result
        if batch_results:
            first_batch = batch_results[0]
            final_results.cache = first_batch.cache
            # Only set bucket_collection if it exists on the first batch
            if hasattr(first_batch, 'bucket_collection'):
                final_results.bucket_collection = first_batch.bucket_collection

        post_run_start = time.time()
        print(f"[DEBUG] Starting post-run methods at {time.time():.3f}")
        self._logger.info("Applying post-run methods to merged results")
        final_results = self._apply_post_run_methods(final_results)
        print(f"[DEBUG] Post-run methods completed in {time.time() - post_run_start:.3f}s")

        total_time = time.time() - start_time
        print(f"[DEBUG] Total batch execution time: {total_time:.3f}s")
        self._logger.info(
            f"Batch execution completed successfully with {len(final_results) if final_results else 0} results"
        )
        return final_results

    @with_config
    async def run_async(self, *, config: RunConfig) -> "Results":
        """Asynchronously runs the job by conducting interviews and returns their results.

        This method is the asynchronous version of `run()`. It has the same functionality and
        parameters but can be awaited in an async context for better integration with
        asynchronous code.

        Parameters
        ----------
        config : RunConfig
            Configuration object containing runtime parameters and environment settings
        n : int, optional
            Number of iterations to run each interview (default: 1)
        progress_bar : bool, optional
            Whether to show a progress bar (default: False)
        stop_on_exception : bool, optional
            Whether to stop the job if an exception is raised (default: False)
        check_api_keys : bool, optional
            Whether to verify API keys before running (default: False)
        verbose : bool, optional
            Whether to print extra messages during execution (default: True)
        print_exceptions : bool, optional
            Whether to print exceptions as they occur (default: True)
        remote_cache_description : str, optional
            Description for entries in the remote cache
        remote_inference_description : str, optional
            Description for the remote inference job
        remote_inference_results_visibility : VisibilityType, optional
            Visibility of results on Coop ("private", "public", "unlisted")
        disable_remote_cache : bool, optional
            Whether to disable the remote cache (default: False)
        disable_remote_inference : bool, optional
            Whether to disable remote inference (default: False)
        fresh : bool, optional
            Whether to ignore cache and force new results (default: False)
        skip_retry : bool, optional
            Whether to skip retrying failed interviews (default: False)
        raise_validation_errors : bool, optional
            Whether to raise validation errors (default: False)
        background : bool, optional
            Whether to run in background mode (default: False)
        job_uuid : str, optional
            UUID for the job, used for tracking
        cache : Cache, optional
            Cache object to store results
        bucket_collection : BucketCollection, optional
            Object to track API calls
        key_lookup : KeyLookup, optional
            Object to manage API keys
        memory_threshold : int, optional
            Memory threshold in bytes for the Results object's SQLList,
            controlling when data is offloaded to SQLite storage
        new_format : bool, optional
            If True, uses remote_inference_create method, if False uses old_remote_inference_create method (default: True)
        expected_parrot_api_key : str, optional
            Custom EXPECTED_PARROT_API_KEY to use for this job run

        Returns
        -------
            Results: A Results object containing all responses and metadata

        Notes
        -----
            - This method should be used in async contexts (e.g., with `await`)
            - For non-async contexts, use the `run()` method instead
            - This method is particularly useful in notebook environments or async applications

        Example:
            >>> import asyncio
            >>> from edsl.jobs import Jobs
            >>> from edsl.caching import Cache
            >>> job = Jobs.example()
            >>> # In an async context
            >>> async def run_job():
            ...     results = await job.run_async(cache=Cache(), progress_bar=True)
            ...     return results

        """
        self._run(config)

        return await self._execute_with_remote_cache(run_job_async=True)

    def __repr__(self) -> str:
        """Return an eval-able string representation of the Jobs instance."""
        return f"Jobs(survey={repr(self.survey)}, agents={repr(self.agents)}, models={repr(self.models)}, scenarios={repr(self.scenarios)})"

    def _summary(self):
        return {
            "questions": len(self.survey),
            "agents": len(self.agents or [1]),
            "models": len(self.models or [1]),
            "scenarios": len(self.scenarios or [1]),
        }

    def __len__(self) -> int:
        """Return the number of interviews that will be conducted for one iteration of this job.

        An interview is the result of one survey, taken by one agent, with one model, with one scenario.

        >>> from edsl.jobs import Jobs
        >>> len(Jobs.example())
        4
        """
        # If we have pre-stored interviews (from from_interviews method), count those
        if hasattr(self, '_interviews') and self._interviews:
            return len(self._interviews)

        number_of_interviews = (
            len(self.agents or [1])
            * len(self.scenarios or [1])
            * len(self.models or [1])
        )
        return number_of_interviews

    def to(
        self, question_or_survey_or_jobs: Union["Question", "Survey", "Jobs"]
    ) -> "Jobs":
        """Create a new :class:`Jobs` instance from *self* and a target object.

        The target can be one of the following:

        • `Question` – A single question which will be wrapped in a one-question
          survey.
        • `Survey` – A survey object that will be used directly.
        • `Jobs`   – An existing *Jobs* object. In this case the target *Jobs*
          is **returned unchanged**, but its ``_depends_on`` attribute is set to
          reference *self*, establishing an execution dependency chain.

        Args:
        ----
            question_or_survey_or_jobs (Union[Question, Survey, Jobs]):
                The object used to build (or identify) the new *Jobs* instance.

        Returns:
        -------
            Jobs: A new *Jobs* instance that depends on the current instance, or
            the target *Jobs* instance when the target itself is a *Jobs*.

        Raises:
        ------
            ValueError: If *question_or_survey_or_jobs* is not one of the
                supported types.

        Examples:
        --------
            The following doctest demonstrates sending one job to another and
            verifying the dependency link via the private ``_depends_on``
            attribute::

                >>> from edsl.jobs import Jobs
                >>> base_job = Jobs.example()
                >>> downstream_job = Jobs.example()
                >>> new_job = base_job.to(downstream_job)
                >>> new_job is downstream_job  # the same object is returned
                True
                >>> new_job._depends_on is base_job  # dependency recorded
                True

        """
        from ..questions import QuestionBase
        from ..surveys import Survey

        type_handlers = {
            QuestionBase: lambda q: Jobs(survey=Survey(questions=[q])),
            Survey: lambda s: Jobs(survey=s),
            Jobs: lambda j: j,
        }
        handler = next(
            (
                fn
                for t, fn in type_handlers.items()
                if isinstance(question_or_survey_or_jobs, t)
            ),
            None,
        )

        if handler is None:
            raise ValueError(f"Invalid type: {type(question_or_survey_or_jobs)}")

        new_jobs = handler(question_or_survey_or_jobs)
        new_jobs._depends_on = self
        return new_jobs

    def duplicate(self):
        """Create a duplicate copy of this Jobs instance.

        Returns
        -------
            Jobs: A new Jobs instance that is a copy of this one.

        """
        return Jobs.from_dict(self.to_dict())

    def to_dict(self, add_edsl_version=True, full_dict=None):
        """Convert the Jobs instance to a dictionary representation.

        Args:
        ----
            add_edsl_version: Whether to include EDSL version information.
            full_dict: Additional dictionary to merge (currently unused).

        Returns:
        -------
            dict: Dictionary representation of this Jobs instance.

        """
        d = {
            "survey": self.survey.to_dict(add_edsl_version=add_edsl_version),
            "agents": [
                agent.to_dict(add_edsl_version=add_edsl_version)
                for agent in self.agents
            ],
            "models": [
                model.to_dict(add_edsl_version=add_edsl_version)
                for model in self.models
            ],
            "scenarios": [
                scenario.to_dict(add_edsl_version=add_edsl_version)
                for scenario in self.scenarios
            ],
        }

        # Add _post_run_methods if not empty
        if self._post_run_methods:
            d["_post_run_methods"] = self._post_run_methods

        # Add _depends_on if not None
        if self._depends_on is not None:
            d["_depends_on"] = self._depends_on.to_dict(
                add_edsl_version=add_edsl_version
            )

        if add_edsl_version:
            from .. import __version__

            d["edsl_version"] = __version__
            d["edsl_class_name"] = "Jobs"

        return d

    def table(self):
        """Return a table view of the job's prompts.

        Returns
        -------
            Table representation of the job's prompts.

        """
        return self.prompts().to_scenario_list().table()

    @classmethod
    @remove_edsl_version
    def from_dict(cls, data: dict) -> Jobs:
        """Create a Jobs instance from a dictionary."""
        from ..surveys import Survey
        from ..agents import Agent
        from ..language_models import LanguageModel
        from ..scenarios import Scenario

        # Create the base Jobs instance
        job = cls(
            survey=Survey.from_dict(data["survey"]),
            agents=[Agent.from_dict(agent) for agent in data["agents"]],
            models=[LanguageModel.from_dict(model) for model in data["models"]],
            scenarios=[Scenario.from_dict(scenario) for scenario in data["scenarios"]],
        )

        # Restore _post_run_methods if present
        if "_post_run_methods" in data:
            job._post_run_methods = data["_post_run_methods"]

        # Restore _depends_on if present
        if "_depends_on" in data:
            job._depends_on = cls.from_dict(data["_depends_on"])

        return job

    def __eq__(self, other: Jobs) -> bool:
        """Return True if the Jobs instance is the same as another Jobs instance.

        >>> from edsl.jobs import Jobs
        >>> Jobs.example() == Jobs.example()
        True

        """
        return hash(self) == hash(other)

    @classmethod
    def example(
        cls,
        throw_exception_probability: float = 0.0,
        randomize: bool = False,
        test_model=False,
    ) -> Jobs:
        """Return an example Jobs instance.

        :param throw_exception_probability: the probability that an exception will be thrown when answering a question. This is useful for testing error handling.
        :param randomize: whether to randomize the job by adding a random string to the period
        :param test_model: whether to use a test model

        >>> Jobs.example()
        Jobs(...)

        """
        import random
        from uuid import uuid4
        from ..questions import QuestionMultipleChoice
        from ..agents import Agent
        from ..scenarios import Scenario

        addition = "" if not randomize else str(uuid4())

        if test_model:
            from ..language_models import LanguageModel

            m = LanguageModel.example(test_model=True)

        # (status, question, period)
        agent_answers = {
            ("Joyful", "how_feeling", "morning"): "OK",
            ("Joyful", "how_feeling", "afternoon"): "Great",
            ("Joyful", "how_feeling_yesterday", "morning"): "Great",
            ("Joyful", "how_feeling_yesterday", "afternoon"): "Good",
            ("Sad", "how_feeling", "morning"): "Terrible",
            ("Sad", "how_feeling", "afternoon"): "OK",
            ("Sad", "how_feeling_yesterday", "morning"): "OK",
            ("Sad", "how_feeling_yesterday", "afternoon"): "Terrible",
        }

        def answer_question_directly(self, question, scenario):
            """Return the answer to a question. This is a method that can be added to an agent."""
            if random.random() < throw_exception_probability:
                from .exceptions import JobsErrors

                raise JobsErrors("Simulated error during question answering")
            return agent_answers[
                (self.traits["status"], question.question_name, scenario["period"])
            ]

        sad_agent = Agent(traits={"status": "Sad"})
        joy_agent = Agent(traits={"status": "Joyful"})

        sad_agent.add_direct_question_answering_method(answer_question_directly)
        joy_agent.add_direct_question_answering_method(answer_question_directly)

        q1 = QuestionMultipleChoice(
            question_text="How are you this {{ period }}?",
            question_options=["Good", "Great", "OK", "Terrible"],
            question_name="how_feeling",
        )
        q2 = QuestionMultipleChoice(
            question_text="How were you feeling yesterday {{ period }}?",
            question_options=["Good", "Great", "OK", "Terrible"],
            question_name="how_feeling_yesterday",
        )
        from ..surveys import Survey
        from ..scenarios import ScenarioList

        base_survey = Survey(questions=[q1, q2])

        scenarios = [
            Scenario({"period": f"morning{addition}"}),
            Scenario({"period": "afternoon"}),
        ]
        scenario_list = ScenarioList(data=scenarios)
        if test_model:
            job = base_survey.by(m).by(scenario_list).by(joy_agent, sad_agent)
        else:
            job = base_survey.by(scenario_list).by(joy_agent, sad_agent)

        assert len(scenario_list) == 2

        return job

    def inspect(self):
        """Create an interactive inspector widget for this job."""
        try:
            from ..widgets.job_inspector import JobInspectorWidget
        except ImportError as e:
            raise ImportError(
                "Job inspector widget is not available. Make sure the widgets module is installed."
            ) from e
        return JobInspectorWidget(self)

    def code(self):
        """Return the code to create this instance."""
        raise JobsImplementationError("Code generation not implemented yet")

    def humanize(
        self,
        project_name: str = "Project",
        scenario_list_method: Optional[
            Literal["randomize", "loop", "single_scenario", "ordered"]
        ] = None,
        survey_description: Optional[str] = None,
        survey_alias: Optional[str] = None,
        survey_visibility: Optional["VisibilityType"] = "unlisted",
        scenario_list_description: Optional[str] = None,
        scenario_list_alias: Optional[str] = None,
        scenario_list_visibility: Optional["VisibilityType"] = "unlisted",
    ):
        """Send the survey and scenario list to Coop.

        Then, create a project on Coop so you can share the survey with human respondents.
        """
        from edsl.coop import Coop
        from edsl.coop.exceptions import CoopValueError

        if len(self.agents) > 0 or len(self.models) > 0:
            raise CoopValueError("We don't support humanize with agents or models yet.")

        if len(self.scenarios) > 0 and scenario_list_method is None:
            raise CoopValueError(
                "You must specify both a scenario list and a scenario list method to use scenarios with your survey."
            )
        elif len(self.scenarios) == 0 and scenario_list_method is not None:
            raise CoopValueError(
                "You must specify both a scenario list and a scenario list method to use scenarios with your survey."
            )
        elif scenario_list_method == "loop":
            questions, long_scenario_list = self.survey.to_long_format(self.scenarios)

            # Replace the questions with new ones from the loop method
            self.survey = Survey(questions)
            self.scenarios = long_scenario_list

            if len(self.scenarios) != 1:
                raise CoopValueError("Something went wrong with the loop method.")
        elif len(self.scenarios) != 1 and scenario_list_method == "single_scenario":
            raise CoopValueError(
                "The single_scenario method requires exactly one scenario. "
                "If you have a scenario list with multiple scenarios, try using the randomize or loop methods."
            )

        if len(self.scenarios) == 0:
            scenario_list = None
        else:
            scenario_list = self.scenarios

        c = Coop()
        project_details = c.create_project(
            self.survey,
            scenario_list,
            scenario_list_method,
            project_name,
            survey_description,
            survey_alias,
            survey_visibility,
            scenario_list_description,
            scenario_list_alias,
            scenario_list_visibility,
        )
        return project_details


def main():
    """Run the module's doctests."""
    from ..caching import Cache

    job = Jobs.example()
    len(job) == 4
    results = job.run(cache=Cache())
    len(results) == 4
    results


if __name__ == "__main__":
    """Run the module's doctests."""
    import doctest

    doctest.testmod(optionflags=doctest.ELLIPSIS)<|MERGE_RESOLUTION|>--- conflicted
+++ resolved
@@ -629,19 +629,10 @@
             ).show_flow(filename=filename)
 
     def push(self, *args, **kwargs) -> None:
-<<<<<<< HEAD
-        """
-        Push the job to the remote server, in pieces. 
-        """
-        from ..agents import AgentList 
+        """Push the job to the remote server, in pieces."""
+        from ..agents import AgentList
         from ..scenarios import ScenarioList
         from ..language_models import ModelList
-=======
-        """Push the job to the remote server."""
-        from ..agents import AgentList
-        from ..scenarios import ScenarioList
-
->>>>>>> 3b7d7a2a
         survey_info = self.survey.push()
         agent_info = AgentList(self.agents).push()
         scenario_info = ScenarioList(self.scenarios).push()
@@ -694,13 +685,7 @@
         #         add_edsl_version=add_edsl_version
         #     )
 
-<<<<<<< HEAD
-        #return {'survey': survey_info, 'agents': agent_info, 'scenarios': scenario_info, 'models_info': models_info}
-        
-=======
-        return {"survey": survey_info, "agents": agent_info, "scenarios": scenario_info}
-
->>>>>>> 3b7d7a2a
+        return {"survey": survey_info, "agents": agent_info, "scenarios": scenario_info, "models_info": models_info}
         # [agent.push() for agent in self.agents]
 
         #  d = {
