"""A list of Agents"""

from __future__ import annotations
# csv import moved to agent_list_factories.py
import sys
import random
import warnings
import logging
from collections import defaultdict
from itertools import product


from collections import UserList
from typing import Any, List, Optional, Union, TYPE_CHECKING

# simpleeval imports moved to agent_list_filter.py

from ..base import Base
from ..utilities import is_notebook, remove_edsl_version, dict_hash
from ..dataset.dataset_operations_mixin import AgentListOperationsMixin

from .agent import Agent

from .exceptions import AgentListError

logger = logging.getLogger(__name__)

if TYPE_CHECKING:
    from ..agents import Agent
    from ..jobs import Jobs
    from ..questions import QuestionBase as Question
    from ..surveys import Survey
    from ..scenarios import ScenarioList
    from ..results import Results


# is_iterable function moved to agent_list_trait_operations.py


# EmptyAgentList moved to agent_list_filter.py


# ResultsExportMixin,
class AgentList(UserList, Base, AgentListOperationsMixin):
    """A list of Agents with additional functionality for manipulation and analysis.

    The AgentList class extends Python's UserList to provide a container for Agent objects
    with methods for filtering, transforming, and analyzing collections of agents.


    >>> AgentList.example().to_scenario_list().drop('age')
    ScenarioList([Scenario({'hair': 'brown', 'height': 5.5}), Scenario({'hair': 'brown', 'height': 5.5})])

    >>> AgentList.example().to_dataset()
    Dataset([{'age': [22, 22]}, {'hair': ['brown', 'brown']}, {'height': [5.5, 5.5]}])

    >>> AgentList.example().select('age', 'hair', 'height').to_pandas()
       age   hair  height
    0   22  brown     5.5
    1   22  brown     5.5


    """

    __documentation__ = (
        "https://docs.expectedparrot.com/en/latest/agents.html#agentlist-class"
    )

    def __init__(
        self,
        data: Optional[list["Agent"]] = None,
        codebook: Optional[dict[str, str]] = None,
    ):
        """Initialize a new AgentList.

        >>> from edsl import Agent
        >>> al = AgentList([Agent(traits = {'age': 22, 'hair': 'brown', 'height': 5.5}),
        ...                Agent(traits = {'age': 22, 'hair': 'brown', 'height': 5.5})])
        >>> al
        AgentList([Agent(traits = {'age': 22, 'hair': 'brown', 'height': 5.5}), Agent(traits = {'age': 22, 'hair': 'brown', 'height': 5.5})])
        >>> al_with_codebook = AgentList([Agent(traits = {'age': 22})], codebook={'age': 'Age in years'})
        >>> al_with_codebook[0].codebook
        {'age': 'Age in years'}

        Args:
            data: A list of Agent objects. If None, creates an empty AgentList.
            codebook: Optional dictionary mapping trait names to descriptions.
                      If provided, will be applied to all agents in the list.
        """
        if data is not None:
            super().__init__(data)
        else:
            super().__init__()

        # Apply codebook to all agents if provided
        if codebook is not None:
            self.set_codebook(codebook)

    def at(self, index: int) -> "Agent":
        """Get the agent at the specified index position."""
        return self.data[index]

    def first(self) -> "Agent":
        """Get the first agent in the list."""
        return self.data[0]

    def last(self) -> "Agent":
        """Get the last agent in the list."""
        return self.data[-1]

    def set_instruction(self, instruction: str) -> None:
        """Set the instruction for all agents in the list.

        Args:
            instruction: The instruction to set.
        """
        for agent in self.data:
            agent.instruction = instruction

        return self

<<<<<<< HEAD
    def add_instructions(self, instructions: str) -> "AgentList":
        """Apply instructions to all agents in the list.
        
        This method provides a more intuitive name for setting instructions
        on all agents, avoiding the need to iterate manually.

        Args:
            instructions: The instructions to apply to all agents.

        Returns:
            AgentList: Returns self for method chaining.
            
        Examples:
            >>> from edsl import Agent, AgentList
            >>> agents = AgentList([Agent(traits={'age': 30}), Agent(traits={'age': 40})])
            >>> agents.add_instructions("Answer as if you were this age")
            AgentList([Agent(traits = {'age': 30}), Agent(traits = {'age': 40})])
        """
        for agent in self.data:
            agent.instruction = instructions
        return self
    
=======
>>>>>>> 67435f20
    @classmethod
    def manage(cls):
        from ..widgets.agent_list_manager import AgentListManagerWidget

        return AgentListManagerWidget()

    def edit(self):
        from ..widgets.agent_list_builder import AgentListBuilderWidget

        return AgentListBuilderWidget(self)

    def set_traits_presentation_template(
        self, traits_presentation_template: str
    ) -> None:
        """Set the traits presentation template for all agents in the list.

        Args:
            traits_presentation_template: The traits presentation template to set.
        """
        for agent in self.data:
            agent.traits_presentation_template = traits_presentation_template

        return None

    def shuffle(self, seed: Optional[str] = None) -> AgentList:
        """Randomly shuffle the agents in place.

        Args:
            seed: Optional seed for the random number generator to ensure reproducibility.

        Returns:
            AgentList: The shuffled AgentList (self).
        """
        if seed is not None:
            random.seed(seed)
        random.shuffle(self.data)
        return self

    def sample(self, n: int, seed: Optional[str] = None) -> AgentList:
        """Return a random sample of agents.

        Args:
            n: The number of agents to sample.
            seed: Optional seed for the random number generator to ensure reproducibility.

        Returns:
            AgentList: A new AgentList containing the sampled agents.
        """

        if seed:
            random.seed(seed)
        return AgentList(random.sample(self.data, n))

    def drop(self, *field_names: Union[str, List[str]]) -> AgentList:
        """Drop field(s) from all agents in the AgentList.

        Args:
            *field_names: The name(s) of the field(s) to drop. Can be:
                - Single field name: drop("age")
                - Multiple field names: drop("age", "height")
                - List of field names: drop(["age", "height"])

        Returns:
            AgentList: A new AgentList with the specified fields dropped from all agents.

        Examples:
            Drop a single trait from all agents:

            >>> from edsl import Agent, AgentList
            >>> al = AgentList([Agent(traits={"age": 30, "hair": "brown", "height": 5.5})])
            >>> al_dropped = al.drop("age")
            >>> al_dropped[0].traits
            {'hair': 'brown', 'height': 5.5}

            Drop multiple traits using separate arguments:

            >>> al = AgentList([Agent(traits={"age": 30, "hair": "brown", "height": 5.5})])
            >>> al_dropped = al.drop("age", "height")
            >>> al_dropped[0].traits
            {'hair': 'brown'}

            Drop multiple traits using a list:

            >>> al = AgentList([Agent(traits={"age": 30, "hair": "brown", "height": 5.5})])
            >>> al_dropped = al.drop(["age", "height"])
            >>> al_dropped[0].traits
            {'hair': 'brown'}
        """
        from .agent_list_trait_operations import AgentListTraitOperations
        return AgentListTraitOperations.drop(self, *field_names)

    def keep(self, *field_names: Union[str, List[str]]) -> AgentList:
        """Keep only the specified fields from all agents in the AgentList.

        Args:
            *field_names: The name(s) of the field(s) to keep. Can be:
                - Single field name: keep("age")
                - Multiple field names: keep("age", "height")
                - List of field names: keep(["age", "height"])

        Returns:
            AgentList: A new AgentList with only the specified fields kept for all agents.

        Examples:
            Keep a single trait for all agents:

            >>> from edsl import Agent, AgentList
            >>> al = AgentList([Agent(traits={"age": 30, "hair": "brown", "height": 5.5})])
            >>> al_kept = al.keep("age")
            >>> al_kept[0].traits
            {'age': 30}

            Keep multiple traits using separate arguments:

            >>> al = AgentList([Agent(traits={"age": 30, "hair": "brown", "height": 5.5})])
            >>> al_kept = al.keep("age", "height")
            >>> al_kept[0].traits
            {'age': 30, 'height': 5.5}

            Keep multiple traits using a list:

            >>> al = AgentList([Agent(traits={"age": 30, "hair": "brown", "height": 5.5})])
            >>> al_kept = al.keep(["age", "height"])
            >>> al_kept[0].traits
            {'age': 30, 'height': 5.5}

            Keep agent fields and traits:

            >>> al = AgentList([Agent(traits={"age": 30, "hair": "brown"}, name="John")])
            >>> al_kept = al.keep("name", "age")
            >>> al_kept[0].name
            'John'
            >>> al_kept[0].traits
            {'age': 30}
        """
        from .agent_list_trait_operations import AgentListTraitOperations
        return AgentListTraitOperations.keep(self, *field_names)

    def duplicate(self) -> AgentList:
        """Create a deep copy of the AgentList.

        Returns:
            AgentList: A new AgentList containing copies of all agents.

        Examples:
            >>> al = AgentList.example()
            >>> al2 = al.duplicate()
            >>> al2 == al
            True
            >>> id(al2) == id(al)
            False
        """
        return AgentList([a.duplicate() for a in self.data])

    def collapse(self, warn_about_none_name: bool = True) -> "AgentList":
        """All agents with the same name have their traits combined.

        >>> al = AgentList([Agent(name = 'steve'), Agent(name = 'roxanne')])
        >>> al.collapse()
        AgentList([Agent(name = \"\"\"steve\"\"\", traits = {}), Agent(name = \"\"\"roxanne\"\"\", traits = {})])
        >>> al = AgentList([Agent(name = 'steve', traits = {'age': 22}), Agent(name = 'steve', traits = {'hair': 'brown'})])
        >>> al.collapse()
        AgentList([Agent(name = \"\"\"steve\"\"\", traits = {'age': 22, 'hair': 'brown'})])
        >>> AgentList.example().collapse(warn_about_none_name = False)
        AgentList([Agent(traits = {'age': 22, 'hair': 'brown', 'height': 5.5})])
        """
        new_agent_list = AgentList()
        warned_about_none_name = False
        d = {}
        for agent in self:
            if agent.name is None:
                if not warned_about_none_name and warn_about_none_name:
                    warnings.warn("Agent has no name, so it will be ignored.")
                    warned_about_none_name = True
            if agent.name not in d:
                d[agent.name] = agent
            else:
                d[agent.name].traits.update(agent.traits)
        for name, agent in d.items():
            new_agent_list.append(agent)
        return new_agent_list

    def rename(self, old_name: str, new_name: str) -> AgentList:
        """Rename a trait across all agents in the list.

        Args:
            old_name: The current name of the trait.
            new_name: The new name to assign to the trait.

        Returns:
            AgentList: A new AgentList with the renamed trait.

        Examples:
            >>> from edsl import Agent
            >>> al = AgentList([Agent(traits = {'a': 1, 'b': 1}),
            ...                Agent(traits = {'a': 1, 'b': 2})])
            >>> al2 = al.rename('a', 'c')
            >>> assert al2 == AgentList([Agent(traits = {'c': 1, 'b': 1}),
            ...                         Agent(traits = {'c': 1, 'b': 2})])
            >>> assert al != al2
        """
        from .agent_list_trait_operations import AgentListTraitOperations
        return AgentListTraitOperations.rename(self, old_name, new_name)

    def select(self, *traits) -> AgentList:
        """Create a new AgentList with only the specified traits.

        Args:
            *traits: Variable number of trait names to keep.

        Returns:
            AgentList: A new AgentList containing agents with only the selected traits.

        Examples:
            >>> from edsl import Agent
            >>> al = AgentList([Agent(traits = {'a': 1, 'b': 1}),
            ...                Agent(traits = {'a': 1, 'b': 2})])
            >>> al.select('a')
            AgentList([Agent(traits = {'a': 1}), Agent(traits = {'a': 1})])
        """
        from .agent_list_trait_operations import AgentListTraitOperations
        return AgentListTraitOperations.select(self, *traits)
    
    def _apply_names(self, agent_list_data: list["Agent"], trait_keys: tuple[str], remove_traits: bool = True, separator: str = ",", force_name: bool = False) -> None:
        """Private helper method to apply names to a list of agents.

        Args:
            agent_list_data: List of agents to modify
            trait_keys: The trait keys to use for naming
            remove_traits: Whether to remove the traits used for naming
            separator: The separator to use when joining multiple trait values
            force_name: Whether to force naming even if agents already have names
        """
        if not force_name:
            assert all(
                [agent.name is None for agent in agent_list_data]
            ), "Agents already have names, so naming will not work. Use force_name=True to override."

        new_names = []
        if isinstance(trait_keys, str):
            trait_keys = [trait_keys]
        for agent in agent_list_data:
            trait_values = [agent.traits[key] for key in trait_keys]
            new_name = str(f"{separator}".join([str(value) for value in trait_values]))
            agent.name = str(new_name)
            new_names.append(new_name)
            if remove_traits:
                for key in trait_keys:
                    agent.traits.pop(key)

        assert len(new_names) == len(
            agent_list_data
        ), "The number of new names does not match the number of agents."

    def give_names(
        self,
        *trait_keys: str,
        remove_traits: bool = True,
        separator: str = ",",
        force_name: bool = False,
    ) -> None:
        """Give names to agents based on the values of the specified traits.

        >>> from edsl import Agent
        >>> al = AgentList([Agent(traits = {'a': 1, 'b': 1}),
        ...                Agent(traits = {'a': 1, 'b': 2})])
        >>> al.give_names('a')
        >>> al[0].name
        '1'
        """
        self._apply_names(self.data, trait_keys, remove_traits, separator, force_name)

    def with_names(
        self,
        *trait_keys: str,
        remove_traits: bool = True,
        separator: str = ",",
        force_name: bool = False,
    ) -> AgentList:
        """Return a new AgentList with names based on the values of the specified traits.

        Args:
            *trait_keys: The trait keys to use for naming
            remove_traits: Whether to remove the traits used for naming from the agents
            separator: The separator to use when joining multiple trait values
            force_name: Whether to force naming even if agents already have names

        Returns:
            AgentList: A new AgentList with named agents

        >>> from edsl import Agent
        >>> al = AgentList([Agent(traits = {'a': 1, 'b': 1}),
        ...                Agent(traits = {'a': 1, 'b': 2})])
        >>> al_with_names = al.with_names('a')
        >>> al_with_names[0].name
        '1'
        >>> al[0].name is None  # Original unchanged
        True
        """
        # Create a duplicate to avoid modifying the original
        new_agent_list = self.duplicate()

        # Apply the naming logic to the duplicated agents using the shared helper
        self._apply_names(
            new_agent_list.data, trait_keys, remove_traits, separator, force_name
        )

        return new_agent_list

    def _join(self, other: "AgentList", join_type: str = "inner") -> AgentList:
        """Join two AgentLists (private method).

        Args:
            other: The other AgentList to join
            join_type: The type of join to perform
        """
        from .agent_list_joiner import AgentListJoiner
        return AgentListJoiner._join_two(self, other, join_type=join_type)

    def join(self, other: "AgentList", join_type: str = "inner") -> "AgentList":
        """Join this AgentList with another AgentList.
        
        Args:
            other: The other AgentList to join with
            join_type: The type of join to perform ("inner", "left", or "right")
            
        Returns:
            AgentList: A new AgentList containing the joined results
            
        Examples:
            >>> from edsl import Agent, AgentList
            >>> al1 = AgentList([Agent(name="John", traits={"age": 30})])
            >>> al2 = AgentList([Agent(name="John", traits={"height": 180})])
            >>> joined = al1.join(al2)
            >>> joined[0].traits
            {'age': 30, 'height': 180}
        """
        from .agent_list_joiner import AgentListJoiner
        return AgentListJoiner.join_two(self, other, join_type=join_type)

    @classmethod
    def join_multiple(cls, *agent_lists: "AgentList", join_type: str = "inner") -> "AgentList":
        """Join multiple AgentLists together.

        Args:
            *agent_lists: Variable number of AgentList objects to join
            join_type: The type of join to perform ("inner", "left", or "right")

        Returns:
            AgentList: A new AgentList containing the joined results

        Raises:
            ValueError: If fewer than 2 AgentLists are provided

        Examples:
            >>> from edsl import Agent, AgentList
            >>> al1 = AgentList([Agent(name="John", traits={"age": 30})])
            >>> al2 = AgentList([Agent(name="John", traits={"height": 180})])
            >>> al3 = AgentList([Agent(name="John", traits={"weight": 75})])
            >>> joined = AgentList.join_multiple(al1, al2, al3)
            >>> len(joined)
            1
            >>> joined[0].traits
            {'age': 30, 'height': 180, 'weight': 75}
        """
        from .agent_list_joiner import AgentListJoiner
        return AgentListJoiner.join_multiple(*agent_lists, join_type=join_type)

    def filter(self, expression: str) -> AgentList:
        """Filter agents based on a boolean expression.

        Args:
            expression: A string containing a boolean expression to evaluate against
                each agent's traits.

        Returns:
            AgentList: A new AgentList containing only agents that satisfy the expression.

        Examples:
            >>> from edsl import Agent
            >>> al = AgentList([Agent(traits = {'a': 1, 'b': 1}),
            ...                Agent(traits = {'a': 1, 'b': 2})])
            >>> al.filter("b == 2")
            AgentList([Agent(traits = {'a': 1, 'b': 2})])
            >>> al = AgentList([Agent(traits = {'a': 1, 'b': 1}, name = 'steve'),
            ...                Agent(traits = {'a': 1, 'b': 2}, name = 'roxanne')])
            >>> len(al.filter("name == 'steve'"))
            1
            >>> len(al.filter("name == 'roxanne'"))
            1
            >>> len(al.filter("name == 'steve' and a == 1"))
            1
            >>> len(al.filter("name == 'steve' and a == 2"))
            0
            >>> len(al.filter("name == 'steve' and a == 1 and b == 2"))
            0
        """
        from .agent_list_filter import AgentListFilter
        return AgentListFilter.filter(self, expression)

    @property
    def all_traits(self) -> list[str]:
        """Return all traits in the AgentList.
        >>> from edsl import Agent
        >>> agent_1 = Agent(traits = {'age': 22})
        >>> agent_2 = Agent(traits = {'hair': 'brown'})
        >>> al = AgentList([agent_1, agent_2])
        >>> al.all_traits
        ['age', 'hair']
        """
        from .agent_list_trait_operations import AgentListTraitOperations
        return AgentListTraitOperations.get_all_traits(self)

    @classmethod
    def from_source(
        cls,
        source_type: str,
        *args,
        instructions: Optional[str] = None,
        codebook: Optional[dict[str, str]] = None,
        name_field: Optional[str] = None,
        **kwargs
    ) -> "AgentList":
        """Create an AgentList from a specified source type.
        
        This method serves as the main entry point for creating AgentList objects,
        providing a unified interface for various data sources.
        
        Args:
            source_type: The type of source to create an AgentList from.
                        Valid values include: 'csv', 'tsv', 'excel', 'pandas', etc.
            *args: Positional arguments to pass to the source-specific method.
            instructions: Optional instructions to apply to all created agents.
            codebook: Optional dictionary mapping trait names to descriptions.
            name_field: The name of the field to use as the agent name (for CSV/Excel sources).
            **kwargs: Additional keyword arguments to pass to the source-specific method.
            
        Returns:
            An AgentList object created from the specified source.
            
        Examples:
            >>> # Create agents from a CSV file with instructions
            >>> # agents = AgentList.from_source(
            >>> #     'csv', 'agents.csv', 
            >>> #     instructions="Answer as if you were the person described"
            >>> # )
        """
        from .agent_list_builder import AgentListBuilder
        
        return AgentListBuilder.from_source(
            source_type, 
            *args,
            instructions=instructions,
            codebook=codebook,
            name_field=name_field,
            **kwargs
        )

    @classmethod
    def from_csv(
        cls,
        file_path: str,
        name_field: Optional[str] = None,
        codebook: Optional[dict[str, str]] = None,
        instructions: Optional[str] = None,
    ):
        """Load AgentList from a CSV file.
        
        .. deprecated:: 
            Use `AgentList.from_source('csv', ...)` instead.

        >>> import csv
        >>> import os
        >>> with open('/tmp/agents.csv', 'w') as f:
        ...     writer = csv.writer(f)
        ...     _ = writer.writerow(['age', 'hair', 'height'])
        ...     _ = writer.writerow([22, 'brown', 5.5])
        >>> al = AgentList.from_csv('/tmp/agents.csv')  # doctest: +SKIP
        >>> al = AgentList.from_csv('/tmp/agents.csv', name_field='hair')  # doctest: +SKIP
        >>> al = AgentList.from_csv('/tmp/agents.csv', codebook={'age': 'Age in years'})  # doctest: +SKIP
        >>> al = AgentList.from_csv('/tmp/agents.csv', instructions='Answer as a person')  # doctest: +SKIP
        >>> os.remove('/tmp/agents.csv')  # doctest: +SKIP

        :param file_path: The path to the CSV file.
        :param name_field: The name of the field to use as the agent name.
        :param codebook: Optional dictionary mapping trait names to descriptions.
        :param instructions: Optional instructions to apply to all created agents.
        """
<<<<<<< HEAD
        warnings.warn(
            "AgentList.from_csv is deprecated. Use AgentList.from_source('csv', ...) instead.",
            DeprecationWarning,
            stacklevel=2,
        )
        
        return cls.from_source(
            'csv',
            file_path,
            name_field=name_field,
            codebook=codebook,
            instructions=instructions
        )
=======
        from .agent_list_factories import AgentListFactories
        return AgentListFactories.from_csv(file_path, name_field=name_field, codebook=codebook)
>>>>>>> 67435f20

    def translate_traits(self, codebook: dict[str, str]):
        """Translate traits to a new codebook.

        :param codebook: The new codebook.

        >>> al = AgentList.example()
        >>> codebook = {'hair': {'brown':'Secret word for green'}}
        >>> al.translate_traits(codebook)
        AgentList([Agent(traits = {'age': 22, 'hair': 'Secret word for green', 'height': 5.5}), Agent(traits = {'age': 22, 'hair': 'Secret word for green', 'height': 5.5})])
        """
        from .agent_list_trait_operations import AgentListTraitOperations
        return AgentListTraitOperations.translate_traits(self, codebook)

    def remove_trait(self, trait: str):
        """Remove traits from the AgentList.

        :param traits: The traits to remove.
        >>> from edsl import Agent
        >>> al = AgentList([Agent({'age': 22, 'hair': 'brown', 'height': 5.5}), Agent({'age': 22, 'hair': 'brown', 'height': 5.5})])
        >>> al.remove_trait('age')
        AgentList([Agent(traits = {'hair': 'brown', 'height': 5.5}), Agent(traits = {'hair': 'brown', 'height': 5.5})])
        """
        from .agent_list_trait_operations import AgentListTraitOperations
        return AgentListTraitOperations.remove_trait(self, trait)
    
    @property
    def names(self) -> List[str]:
        """Returns the names of the agents in the AgentList."""
        return [agent.name for agent in self.data]

    def add_trait(self, trait: str, values: List[Any]) -> AgentList:
        """Adds a new trait to every agent, with values taken from values.

        :param trait: The name of the trait.
        :param values: The valeues(s) of the trait. If a single value is passed, it is used for all agents.

        >>> al = AgentList.example()
        >>> new_al = al.add_trait('new_trait', 1)
        >>> new_al.select('new_trait').to_scenario_list().to_list()
        [1, 1]
        >>> al.add_trait('new_trait', [1, 2, 3])
        Traceback (most recent call last):
        ...
        edsl.agents.exceptions.AgentListError: The passed values have to be the same length as the agent list.
        ...
        """
        from .agent_list_trait_operations import AgentListTraitOperations
        return AgentListTraitOperations.add_trait(self, trait, values)
    

    @classmethod
    def from_results(cls, results: "Results") -> "AgentList":
        """Create an AgentList from a Results object."""
        from .agent_list_factories import AgentListFactories
        return AgentListFactories.from_results(results)

    @staticmethod
    def get_codebook(file_path: str) -> dict:
        """Returns a codebook dictionary mapping CSV column names to None.

        Reads the header row of a CSV file and creates a codebook with field names as keys
        and None as values.

        Args:
            file_path: Path to the CSV file to read.

        Returns:
            A dictionary with CSV column names as keys and None as values.

        Raises:
            FileNotFoundError: If the specified file path does not exist.
            csv.Error: If there is an error reading the CSV file.
        """
        from .agent_list_factories import AgentListFactories
        return AgentListFactories.get_codebook(file_path)

    def __hash__(self) -> int:
        """Return the hash of the AgentList.

        >>> al = AgentList.example()
        >>> hash(al)
        1681154913465662422
        """
        return dict_hash(self.to_dict(add_edsl_version=False, sorted=True))

    def to(self, target: Union["Question", "Jobs", "Survey"]) -> "Jobs":
        from ..questions import QuestionBase
        from ..surveys import Survey
        from ..jobs import Jobs

        if isinstance(target, QuestionBase):
            return Survey([target]).by(self)
        elif isinstance(target, Jobs):
            return target.by(self)
        elif isinstance(target, Survey):
            return target.by(self)
        else:
            raise ValueError(f"Cannot convert AgentList to {type(target)}")

    def to_dict(self, sorted=False, add_edsl_version=True, full_dict=False):
        """Serialize the AgentList to a dictionary.

        >>> AgentList.example().to_dict(add_edsl_version=False)
        {'agent_list': [{'traits': {'age': 22, 'hair': 'brown', 'height': 5.5}}, {'traits': {'age': 22, 'hair': 'brown', 'height': 5.5}}]}
        >>> example_codebook = {'age': 'Age in years'}
        >>> al = AgentList.example().set_codebook(example_codebook)
        >>> result = al.to_dict(add_edsl_version=False)
        >>> 'codebook' in result
        True
        >>> result['codebook'] == example_codebook
        True
        """
        from .agent_list_serializer import AgentListSerializer
        return AgentListSerializer.to_dict(self, sorted=sorted, add_edsl_version=add_edsl_version, full_dict=full_dict)

    def __eq__(self, other: AgentList) -> bool:
        return self.to_dict(sorted=True, add_edsl_version=False) == other.to_dict(
            sorted=True, add_edsl_version=False
        )

    def __repr__(self):
        return f"AgentList({self.data})"

    def _summary(self) -> dict:
        return {
            "agents": len(self),
        }

    def set_codebook(self, codebook: dict[str, str]) -> AgentList:
        """Set the codebook for the AgentList.

        >>> from edsl import Agent
        >>> a = Agent(traits = {'hair': 'brown'})
        >>> al = AgentList([a, a])
        >>> _ = al.set_codebook({'hair': "Color of hair on driver's license"})
        >>> al[0].codebook
        {'hair': "Color of hair on driver's license"}


        :param codebook: The codebook.
        """
        for agent in self.data:
            agent.codebook = codebook

        return self

    def table(
        self,
        *fields,
        tablefmt: Optional[str] = "rich",
        pretty_labels: Optional[dict] = None,
    ) -> Any:
        if len(self) == 0:
            e = AgentListError("Cannot create a table from an empty AgentList.")
            if is_notebook():
                print(e, file=sys.stderr)
                return None
            else:
                raise e
        return (
            self.to_scenario_list()
            .to_dataset()
            .table(*fields, tablefmt=tablefmt, pretty_labels=pretty_labels)
        )

    def to_dataset(self, traits_only: bool = True):
        """Convert the AgentList to a Dataset.

        Args:
            traits_only: If True, only include agent traits. If False, also include
                agent parameters like instructions and names.

        Returns:
            Dataset: A dataset containing the agents' traits and optionally their parameters.

        Examples:
            >>> from edsl import AgentList
            >>> al = AgentList.example()
            >>> al.to_dataset()
            Dataset([{'age': [22, 22]}, {'hair': ['brown', 'brown']}, {'height': [5.5, 5.5]}])
            >>> al.to_dataset(traits_only=False)  # doctest: +NORMALIZE_WHITESPACE
            Dataset([{'age': [22, 22]}, {'hair': ['brown', 'brown']}, {'height': [5.5, 5.5]}, {'agent_parameters': [{'instruction': 'You are answering questions as if you were a human. Do not break character.', 'agent_name': None, 'traits_presentation_template': 'Your traits: {{traits}}'}, {'instruction': 'You are answering questions as if you were a human. Do not break character.', 'agent_name': None, 'traits_presentation_template': 'Your traits: {{traits}}'}]}])
        """
        from ..dataset import Dataset

        agent_trait_keys = []
        for agent in self:
            agent_keys = list(agent.traits.keys())
            for key in agent_keys:
                if key not in agent_trait_keys:
                    agent_trait_keys.append(key)

        data = defaultdict(list)
        for agent in self:
            for trait_key in agent_trait_keys:
                data[trait_key].append(agent.traits.get(trait_key, None))
            if not traits_only:
                data["agent_parameters"].append(
                    {
                        "instruction": agent.instruction,
                        "agent_name": agent.name,
                        "traits_presentation_template": agent.traits_presentation_template,
                    }
                )
        return Dataset([{key: entry} for key, entry in data.items()])

    @classmethod
    @remove_edsl_version
    def from_dict(cls, data: dict) -> "AgentList":
        """Deserialize the dictionary back to an AgentList object.

        :param: data: A dictionary representing an AgentList.

        >>> from edsl import Agent
        >>> al = AgentList([Agent.example(), Agent.example()])
        >>> al2 = AgentList.from_dict(al.to_dict())
        >>> al2 == al
        True
        >>> example_codebook = {'age': 'Age in years'}
        >>> al = AgentList([Agent.example()]).set_codebook(example_codebook)
        >>> al2 = AgentList.from_dict(al.to_dict())
        >>> al2[0].codebook == example_codebook
        True
        """
        from .agent_list_factories import AgentListFactories
        return AgentListFactories.from_dict(data)

    @classmethod
    def example(
        cls, randomize: bool = False, codebook: Optional[dict[str, str]] = None
    ) -> AgentList:
        """
        Returns an example AgentList instance.

        :param randomize: If True, uses Agent's randomize method.
        :param codebook: Optional dictionary mapping trait names to descriptions.

        >>> al = AgentList.example()
        >>> al
        AgentList([Agent(traits = {'age': 22, 'hair': 'brown', 'height': 5.5}), Agent(traits = {'age': 22, 'hair': 'brown', 'height': 5.5})])
        >>> al = AgentList.example(codebook={'age': 'Age in years'})
        >>> al[0].codebook
        {'age': 'Age in years'}
        """
        from .agent_list_factories import AgentListFactories
        return AgentListFactories.example(randomize=randomize, codebook=codebook)

    @classmethod
    def from_list(
        cls,
        trait_name: str,
        values: List[Any],
        codebook: Optional[dict[str, str]] = None,
    ) -> "AgentList":
        """Create an AgentList from a list of values.

        :param trait_name: The name of the trait.
        :param values: A list of values.
        :param codebook: Optional dictionary mapping trait names to descriptions.

        >>> AgentList.from_list('age', [22, 23])
        AgentList([Agent(traits = {'age': 22}), Agent(traits = {'age': 23})])
        >>> al = AgentList.from_list('age', [22], codebook={'age': 'Age in years'})
        >>> al[0].codebook
        {'age': 'Age in years'}
        """
        from .agent_list_factories import AgentListFactories
        return AgentListFactories.from_list(trait_name, values, codebook=codebook)

    def __mul__(self, other: AgentList) -> AgentList:
        """Takes the cross product of two AgentLists."""
        new_sl = []
        for s1, s2 in list(product(self, other)):
            new_sl.append(s1 + s2)
        return AgentList(new_sl)

    def code(self, string=True) -> Union[str, list[str]]:
        """Return code to construct an AgentList.

        >>> al = AgentList.example()
        >>> print(al.code())
        from edsl import Agent
        from edsl import AgentList
        agent_list = AgentList([Agent(traits = {'age': 22, 'hair': 'brown', 'height': 5.5}), Agent(traits = {'age': 22, 'hair': 'brown', 'height': 5.5})])
        """
        from .agent_list_code_generator import AgentListCodeGenerator
        return AgentListCodeGenerator.generate_code(self, string=string)

    @classmethod
    def from_scenario_list(cls, scenario_list: "ScenarioList") -> "AgentList":
        """Create an AgentList from a ScenarioList.

        This method supports special fields that map to Agent parameters:
        - "name": Will be used as the agent's name
        - "agent_parameters": A dictionary containing:
            - "instruction": The agent's instruction text
            - "name": The agent's name (overrides the "name" field if present)

        Example:
            >>> from edsl import ScenarioList, Scenario
            >>> # Basic usage with traits
            >>> s = ScenarioList([Scenario({'age': 22, 'hair': 'brown', 'height': 5.5})])
            >>> al = AgentList.from_scenario_list(s)
            >>> al
            AgentList([Agent(traits = {'age': 22, 'hair': 'brown', 'height': 5.5})])
        """
        from .agent_list_factories import AgentListFactories
        return AgentListFactories.from_scenario_list(scenario_list)


if __name__ == "__main__":
    import doctest

    # Just run the standard doctests with verbose flag
    doctest.testmod(
        verbose=True, optionflags=doctest.ELLIPSIS | doctest.NORMALIZE_WHITESPACE
    )<|MERGE_RESOLUTION|>--- conflicted
+++ resolved
@@ -1,6 +1,7 @@
 """A list of Agents"""
 
 from __future__ import annotations
+
 # csv import moved to agent_list_factories.py
 import sys
 import random
@@ -119,10 +120,9 @@
 
         return self
 
-<<<<<<< HEAD
     def add_instructions(self, instructions: str) -> "AgentList":
         """Apply instructions to all agents in the list.
-        
+
         This method provides a more intuitive name for setting instructions
         on all agents, avoiding the need to iterate manually.
 
@@ -131,7 +131,7 @@
 
         Returns:
             AgentList: Returns self for method chaining.
-            
+
         Examples:
             >>> from edsl import Agent, AgentList
             >>> agents = AgentList([Agent(traits={'age': 30}), Agent(traits={'age': 40})])
@@ -141,9 +141,7 @@
         for agent in self.data:
             agent.instruction = instructions
         return self
-    
-=======
->>>>>>> 67435f20
+
     @classmethod
     def manage(cls):
         from ..widgets.agent_list_manager import AgentListManagerWidget
@@ -233,6 +231,7 @@
             {'hair': 'brown'}
         """
         from .agent_list_trait_operations import AgentListTraitOperations
+
         return AgentListTraitOperations.drop(self, *field_names)
 
     def keep(self, *field_names: Union[str, List[str]]) -> AgentList:
@@ -280,6 +279,7 @@
             {'age': 30}
         """
         from .agent_list_trait_operations import AgentListTraitOperations
+
         return AgentListTraitOperations.keep(self, *field_names)
 
     def duplicate(self) -> AgentList:
@@ -346,6 +346,7 @@
             >>> assert al != al2
         """
         from .agent_list_trait_operations import AgentListTraitOperations
+
         return AgentListTraitOperations.rename(self, old_name, new_name)
 
     def select(self, *traits) -> AgentList:
@@ -365,9 +366,17 @@
             AgentList([Agent(traits = {'a': 1}), Agent(traits = {'a': 1})])
         """
         from .agent_list_trait_operations import AgentListTraitOperations
+
         return AgentListTraitOperations.select(self, *traits)
-    
-    def _apply_names(self, agent_list_data: list["Agent"], trait_keys: tuple[str], remove_traits: bool = True, separator: str = ",", force_name: bool = False) -> None:
+
+    def _apply_names(
+        self,
+        agent_list_data: list["Agent"],
+        trait_keys: tuple[str],
+        remove_traits: bool = True,
+        separator: str = ",",
+        force_name: bool = False,
+    ) -> None:
         """Private helper method to apply names to a list of agents.
 
         Args:
@@ -461,18 +470,19 @@
             join_type: The type of join to perform
         """
         from .agent_list_joiner import AgentListJoiner
+
         return AgentListJoiner._join_two(self, other, join_type=join_type)
 
     def join(self, other: "AgentList", join_type: str = "inner") -> "AgentList":
         """Join this AgentList with another AgentList.
-        
+
         Args:
             other: The other AgentList to join with
             join_type: The type of join to perform ("inner", "left", or "right")
-            
+
         Returns:
             AgentList: A new AgentList containing the joined results
-            
+
         Examples:
             >>> from edsl import Agent, AgentList
             >>> al1 = AgentList([Agent(name="John", traits={"age": 30})])
@@ -482,10 +492,13 @@
             {'age': 30, 'height': 180}
         """
         from .agent_list_joiner import AgentListJoiner
+
         return AgentListJoiner.join_two(self, other, join_type=join_type)
 
     @classmethod
-    def join_multiple(cls, *agent_lists: "AgentList", join_type: str = "inner") -> "AgentList":
+    def join_multiple(
+        cls, *agent_lists: "AgentList", join_type: str = "inner"
+    ) -> "AgentList":
         """Join multiple AgentLists together.
 
         Args:
@@ -510,6 +523,7 @@
             {'age': 30, 'height': 180, 'weight': 75}
         """
         from .agent_list_joiner import AgentListJoiner
+
         return AgentListJoiner.join_multiple(*agent_lists, join_type=join_type)
 
     def filter(self, expression: str) -> AgentList:
@@ -542,6 +556,7 @@
             0
         """
         from .agent_list_filter import AgentListFilter
+
         return AgentListFilter.filter(self, expression)
 
     @property
@@ -555,6 +570,7 @@
         ['age', 'hair']
         """
         from .agent_list_trait_operations import AgentListTraitOperations
+
         return AgentListTraitOperations.get_all_traits(self)
 
     @classmethod
@@ -565,13 +581,13 @@
         instructions: Optional[str] = None,
         codebook: Optional[dict[str, str]] = None,
         name_field: Optional[str] = None,
-        **kwargs
+        **kwargs,
     ) -> "AgentList":
         """Create an AgentList from a specified source type.
-        
+
         This method serves as the main entry point for creating AgentList objects,
         providing a unified interface for various data sources.
-        
+
         Args:
             source_type: The type of source to create an AgentList from.
                         Valid values include: 'csv', 'tsv', 'excel', 'pandas', etc.
@@ -580,26 +596,26 @@
             codebook: Optional dictionary mapping trait names to descriptions.
             name_field: The name of the field to use as the agent name (for CSV/Excel sources).
             **kwargs: Additional keyword arguments to pass to the source-specific method.
-            
+
         Returns:
             An AgentList object created from the specified source.
-            
+
         Examples:
             >>> # Create agents from a CSV file with instructions
             >>> # agents = AgentList.from_source(
-            >>> #     'csv', 'agents.csv', 
+            >>> #     'csv', 'agents.csv',
             >>> #     instructions="Answer as if you were the person described"
             >>> # )
         """
         from .agent_list_builder import AgentListBuilder
-        
+
         return AgentListBuilder.from_source(
-            source_type, 
+            source_type,
             *args,
             instructions=instructions,
             codebook=codebook,
             name_field=name_field,
-            **kwargs
+            **kwargs,
         )
 
     @classmethod
@@ -611,8 +627,8 @@
         instructions: Optional[str] = None,
     ):
         """Load AgentList from a CSV file.
-        
-        .. deprecated:: 
+
+        .. deprecated::
             Use `AgentList.from_source('csv', ...)` instead.
 
         >>> import csv
@@ -632,24 +648,11 @@
         :param codebook: Optional dictionary mapping trait names to descriptions.
         :param instructions: Optional instructions to apply to all created agents.
         """
-<<<<<<< HEAD
-        warnings.warn(
-            "AgentList.from_csv is deprecated. Use AgentList.from_source('csv', ...) instead.",
-            DeprecationWarning,
-            stacklevel=2,
+        from .agent_list_factories import AgentListFactories
+
+        return AgentListFactories.from_csv(
+            file_path, name_field=name_field, codebook=codebook
         )
-        
-        return cls.from_source(
-            'csv',
-            file_path,
-            name_field=name_field,
-            codebook=codebook,
-            instructions=instructions
-        )
-=======
-        from .agent_list_factories import AgentListFactories
-        return AgentListFactories.from_csv(file_path, name_field=name_field, codebook=codebook)
->>>>>>> 67435f20
 
     def translate_traits(self, codebook: dict[str, str]):
         """Translate traits to a new codebook.
@@ -662,6 +665,7 @@
         AgentList([Agent(traits = {'age': 22, 'hair': 'Secret word for green', 'height': 5.5}), Agent(traits = {'age': 22, 'hair': 'Secret word for green', 'height': 5.5})])
         """
         from .agent_list_trait_operations import AgentListTraitOperations
+
         return AgentListTraitOperations.translate_traits(self, codebook)
 
     def remove_trait(self, trait: str):
@@ -674,8 +678,9 @@
         AgentList([Agent(traits = {'hair': 'brown', 'height': 5.5}), Agent(traits = {'hair': 'brown', 'height': 5.5})])
         """
         from .agent_list_trait_operations import AgentListTraitOperations
+
         return AgentListTraitOperations.remove_trait(self, trait)
-    
+
     @property
     def names(self) -> List[str]:
         """Returns the names of the agents in the AgentList."""
@@ -698,13 +703,14 @@
         ...
         """
         from .agent_list_trait_operations import AgentListTraitOperations
+
         return AgentListTraitOperations.add_trait(self, trait, values)
-    
 
     @classmethod
     def from_results(cls, results: "Results") -> "AgentList":
         """Create an AgentList from a Results object."""
         from .agent_list_factories import AgentListFactories
+
         return AgentListFactories.from_results(results)
 
     @staticmethod
@@ -725,6 +731,7 @@
             csv.Error: If there is an error reading the CSV file.
         """
         from .agent_list_factories import AgentListFactories
+
         return AgentListFactories.get_codebook(file_path)
 
     def __hash__(self) -> int:
@@ -764,7 +771,10 @@
         True
         """
         from .agent_list_serializer import AgentListSerializer
-        return AgentListSerializer.to_dict(self, sorted=sorted, add_edsl_version=add_edsl_version, full_dict=full_dict)
+
+        return AgentListSerializer.to_dict(
+            self, sorted=sorted, add_edsl_version=add_edsl_version, full_dict=full_dict
+        )
 
     def __eq__(self, other: AgentList) -> bool:
         return self.to_dict(sorted=True, add_edsl_version=False) == other.to_dict(
@@ -876,6 +886,7 @@
         True
         """
         from .agent_list_factories import AgentListFactories
+
         return AgentListFactories.from_dict(data)
 
     @classmethod
@@ -896,6 +907,7 @@
         {'age': 'Age in years'}
         """
         from .agent_list_factories import AgentListFactories
+
         return AgentListFactories.example(randomize=randomize, codebook=codebook)
 
     @classmethod
@@ -918,6 +930,7 @@
         {'age': 'Age in years'}
         """
         from .agent_list_factories import AgentListFactories
+
         return AgentListFactories.from_list(trait_name, values, codebook=codebook)
 
     def __mul__(self, other: AgentList) -> AgentList:
@@ -937,6 +950,7 @@
         agent_list = AgentList([Agent(traits = {'age': 22, 'hair': 'brown', 'height': 5.5}), Agent(traits = {'age': 22, 'hair': 'brown', 'height': 5.5})])
         """
         from .agent_list_code_generator import AgentListCodeGenerator
+
         return AgentListCodeGenerator.generate_code(self, string=string)
 
     @classmethod
@@ -958,6 +972,7 @@
             AgentList([Agent(traits = {'age': 22, 'hair': 'brown', 'height': 5.5})])
         """
         from .agent_list_factories import AgentListFactories
+
         return AgentListFactories.from_scenario_list(scenario_list)
 
 
