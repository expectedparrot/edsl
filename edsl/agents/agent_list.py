--- conflicted
+++ resolved
@@ -38,9 +38,6 @@
 class EmptyAgentList:
     def __repr__(self):
         return "Empty AgentList"
-    
-    def __len__(self):
-        return 0
 
     def __len__(self):
         return 0
@@ -179,16 +176,9 @@
         """
         return AgentList([a.duplicate() for a in self.data])
 
-<<<<<<< HEAD
-
-    def collapse(self, warn_about_none_name: bool = True) -> "AgentList": 
-        """All agents with the same name have their traits combined.
-        
-=======
     def collapse(self, warn_about_none_name: bool = True) -> "AgentList":
         """All agents with the same name have their traits combined.
 
->>>>>>> aa0ffccc
         >>> al = AgentList([Agent(name = 'steve'), Agent(name = 'roxanne')])
         >>> al.collapse()
         AgentList([Agent(name = \"\"\"steve\"\"\", traits = {}), Agent(name = \"\"\"roxanne\"\"\", traits = {})])
@@ -201,18 +191,6 @@
         new_agent_list = AgentList()
         warned_about_none_name = False
         d = {}
-<<<<<<< HEAD
-        for agent in self: 
-            if agent.name is None: 
-                if not warned_about_none_name and warn_about_none_name: 
-                    warnings.warn("Agent has no name, so it will be ignored.")
-                    warned_about_none_name = True
-            if agent.name not in d: 
-                d[agent.name] = agent
-            else: 
-                d[agent.name].traits.update(agent.traits)
-        for name, agent in d.items(): 
-=======
         for agent in self:
             if agent.name is None:
                 if not warned_about_none_name and warn_about_none_name:
@@ -223,7 +201,6 @@
             else:
                 d[agent.name].traits.update(agent.traits)
         for name, agent in d.items():
->>>>>>> aa0ffccc
             new_agent_list.append(agent)
         return new_agent_list
 
@@ -273,7 +250,6 @@
             traits_to_select = list(traits)
 
         return AgentList([agent.select(*traits_to_select) for agent in self.data])
-<<<<<<< HEAD
     
     # @classmethod
     # def from_results(self, results: "Results") -> "AgentList": 
@@ -288,22 +264,6 @@
     #     al = results.agent_list 
     #     return al 
      
-=======
-
-    @classmethod
-    def from_results(self, results: "Results") -> "AgentList":
-        """Create an AgentList from a Results object.
-
-        >>> from edsl import Results
-        >>> results = Results.example()
-        >>> al = AgentList.from_results(results)
-        >>> al
-        AgentList([Agent(traits = {'age': 22, 'hair': 'brown', 'height': 5.5}), Agent(traits = {'age': 22, 'hair': 'brown', 'height': 5.5})])
-        """
-        al = results.to_agent_list()
-        return al
-
->>>>>>> aa0ffccc
     def filter(self, expression: str) -> AgentList:
         """Filter agents based on a boolean expression.
 
@@ -336,11 +296,7 @@
 
         def create_evaluator(agent: "Agent"):
             """Create an evaluator for the given agent."""
-<<<<<<< HEAD
-            return EvalWithCompoundTypes(names={**agent.traits, 'name': agent.name})
-=======
             return EvalWithCompoundTypes(names={**agent.traits, "name": agent.name})
->>>>>>> aa0ffccc
 
         try:
             new_data = [
