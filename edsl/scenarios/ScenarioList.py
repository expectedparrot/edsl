--- conflicted
+++ resolved
@@ -1,9 +1,6 @@
 """A list of Scenarios to be used in a survey."""
 
 from __future__ import annotations
-<<<<<<< HEAD
-from typing import Any, Optional, Union, List, Callable, TYPE_CHECKING
-=======
 from typing import (
     Any,
     Optional,
@@ -14,7 +11,6 @@
     TypeAlias,
     TYPE_CHECKING,
 )
->>>>>>> 19c661b4
 import csv
 import random
 from io import StringIO
@@ -146,13 +142,10 @@
 
                 new_scenario[new_key] = scenario[key]
 
-<<<<<<< HEAD
-=======
             new_scenarios.append(Scenario(new_scenario))
 
         return ScenarioList(new_scenarios, codebook)
 
->>>>>>> 19c661b4
     def unpivot(
         self,
         id_vars: Optional[List[str]] = None,
@@ -684,65 +677,11 @@
             func = lambda x: x
         return cls([Scenario({name: func(value)}) for value in values])
 
-<<<<<<< HEAD
-    @classmethod
-    def from_directory(
-        cls,
-        directory_path: str,
-        recursive: bool = False,
-        suffix_allow_list: Optional[List[str]] = None,
-        suffix_exclude_list: Optional[List[str]] = None,
-        example_suffix: Optional[str] = None,
-        include_no_extension: bool = True,
-    ) -> "ScenarioList":
-        """
-        Eagerly load all scenarios from a directory into a ScenarioList.
-
-        :param directory_path: The path to the directory.
-        :param recursive: Whether to search recursively.
-        :param suffix_allow_list: A list of suffixes to allow.
-        :param suffix_exclude_list: A list of suffixes to exclude.
-        :param example_suffix: An optional suffix to use as an example.
-        :param include_no_extension: Whether to include files with no extension.
-
-        Example:
-
-        >>> import tempfile
-        >>> import os
-        >>> with tempfile.TemporaryDirectory() as tempdir:
-        ...     with open(os.path.join(tempdir, 'file1.txt'), 'w') as f:
-        ...         _ = f.write('Hello, World!')
-        ...     with open(os.path.join(tempdir, 'file2.txt'), 'w') as f:
-        ...         _ = f.write('Goodbye, World!')
-        ...     sl = ScenarioList.from_directory(tempdir)
-        ...     len(sl)
-        2
-
-
-        """
-        scanner = DirectoryScanner(directory_path)
-        from edsl.scenarios.FileStore import FileStore
-
-        return cls(
-            scanner.scan(
-                FileStore,
-                recursive=recursive,
-                suffix_allow_list=suffix_allow_list,
-                suffix_exclude_list=suffix_exclude_list,
-                example_suffix=example_suffix,
-                include_no_extension=include_no_extension,
-            )
-        )
-
-    def table(
-        self, *fields, tablefmt=None, pretty_labels: Optional[dict] = None
-=======
     def table(
         self,
         *fields: str,
         tablefmt: Optional[TableFormat] = None,
         pretty_labels: Optional[dict[str, str]] = None,
->>>>>>> 19c661b4
     ) -> str:
         """Return the ScenarioList as a table."""
 
@@ -776,11 +715,7 @@
         }
         return d
 
-<<<<<<< HEAD
-    def reorder_keys(self, new_order) -> "ScenarioList":
-=======
     def reorder_keys(self, new_order: List[str]) -> ScenarioList:
->>>>>>> 19c661b4
         """Reorder the keys in the scenarios.
 
         :param new_order: The new order of the keys.
@@ -924,7 +859,7 @@
         """Create a ScenarioList from a SQLite database.
 
         >>> from edsl.scenarios.FileStore import FileStore
-        >>> fs = FileStore.example("sqlite")
+        >>> fs = FileStore.example("db")
         >>> sl = ScenarioList.from_sqlite(fs.filepath, "table")
         >>> sl
         """
