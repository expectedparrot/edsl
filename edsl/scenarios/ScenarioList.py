"""A list of Scenarios to be used in a survey."""

from __future__ import annotations
import csv
from collections import UserList
from collections.abc import Iterable
from collections import Counter

from typing import Any, Optional, Union, List

from rich.table import Table
from simpleeval import EvalWithCompoundTypes

from edsl.scenarios.Scenario import Scenario
from edsl.Base import Base
from edsl.utilities.decorators import add_edsl_version, remove_edsl_version
from edsl.scenarios.ScenarioListPdfMixin import ScenarioListPdfMixin

from edsl.utilities.interface import print_scenario_list

from edsl.utilities import is_valid_variable_name


class ScenarioList(Base, UserList, ScenarioListPdfMixin):
    """Class for creating a list of scenarios to be used in a survey."""

    def __init__(self, data: Optional[list] = None):
        """Initialize the ScenarioList class."""
        if data is not None:
            super().__init__(data)
        else:
            super().__init__([])

    @property
    def parameters(self) -> set:
        if len(self) == 0:
            return set()
        
        return set.union(*[set(s.keys()) for s in self])


    def __hash__(self) -> int:
        from edsl.utilities.utilities import dict_hash
<<<<<<< HEAD
        return dict_hash(self._to_dict(sort = True))
    
=======

        return dict_hash(self._to_dict())

>>>>>>> 6cb64f5d
    def __repr__(self):
        return f"ScenarioList({self.data})"

    def __mul__(self, other: ScenarioList) -> ScenarioList:
        """Takes the cross product of two ScenarioLists."""
        from itertools import product

        new_sl = []
        for s1, s2 in list(product(self, other)):
            new_sl.append(s1 + s2)
        return ScenarioList(new_sl)

    def times(self, other: ScenarioList) -> ScenarioList:
        """Takes the cross product of two ScenarioLists."""
        return self.__mul__(other)

    def shuffle(self, seed: Optional[str] = "edsl") -> ScenarioList:
        """Shuffle the ScenarioList."""
        import random

        random.seed(seed)
        random.shuffle(self.data)
        return self

    def _repr_html_(self) -> str:
        from edsl.utilities.utilities import data_to_html

        data = self.to_dict()
        _ = data.pop("edsl_version")
        _ = data.pop("edsl_class_name")
        for s in data["scenarios"]:
            _ = s.pop("edsl_version")
            _ = s.pop("edsl_class_name")
        return data_to_html(data)

    def tally(self, field) -> dict:
        """Return a tally of the values in the field.

        Example:

        >>> s = ScenarioList([Scenario({'a': 1, 'b': 1}), Scenario({'a': 1, 'b': 2})])
        >>> s.tally('b')
        {1: 1, 2: 1}
        """
        return dict(Counter([scenario[field] for scenario in self]))

    def sample(self, n: int, seed="edsl") -> ScenarioList:
        """Return a random sample from the ScenarioList"""
        import random

        if seed != "edsl":
            random.seed(seed)

        return ScenarioList(random.sample(self.data, n))

    def expand(self, expand_field: str) -> ScenarioList:
        """Expand the ScenarioList by a field.

        Example:

        >>> s = ScenarioList( [ Scenario({'a':1, 'b':[1,2]}) ] )
        >>> s.expand('b')
        ScenarioList([Scenario({'a': 1, 'b': 1}), Scenario({'a': 1, 'b': 2})])
        """
        new_scenarios = []
        for scenario in self:
            values = scenario[expand_field]
            if not isinstance(values, Iterable) or isinstance(values, str):
                values = [values]
            for value in values:
                new_scenario = scenario.copy()
                new_scenario[expand_field] = value
                new_scenarios.append(new_scenario)
        return ScenarioList(new_scenarios)

    def mutate(self, new_var_string: str, functions_dict: dict = None) -> ScenarioList:
        """
        Return a new ScenarioList with a new variable added.

        Example:

        >>> s = ScenarioList([Scenario({'a': 1, 'b': 2}), Scenario({'a': 1, 'b': 1})])
        >>> s.mutate("c = a + b")
        ScenarioList([Scenario({'a': 1, 'b': 2, 'c': 3}), Scenario({'a': 1, 'b': 1, 'c': 2})])
        """
        if "=" not in new_var_string:
            raise Exception(
                f"Mutate requires an '=' in the string, but '{new_var_string}' doesn't have one."
            )
        raw_var_name, expression = new_var_string.split("=", 1)
        var_name = raw_var_name.strip()
        if not is_valid_variable_name(var_name):
            raise Exception(f"{var_name} is not a valid variable name.")

        # create the evaluator
        functions_dict = functions_dict or {}

        def create_evaluator(scenario) -> EvalWithCompoundTypes:
            return EvalWithCompoundTypes(names=scenario, functions=functions_dict)

        def new_scenario(old_scenario: Scenario, var_name: str) -> Scenario:
            evaluator = create_evaluator(old_scenario)
            value = evaluator.eval(expression)
            new_s = old_scenario.copy()
            new_s[var_name] = value
            return new_s

        try:
            new_data = [new_scenario(s, var_name) for s in self]
        except Exception as e:
            raise Exception(f"Error in mutate. Exception:{e}")

        return ScenarioList(new_data)

    def order_by(self, field: str, reverse: bool = False) -> ScenarioList:
        """Order the scenarios by a field.

        Example:

        >>> s = ScenarioList([Scenario({'a': 1, 'b': 2}), Scenario({'a': 1, 'b': 1})])
        >>> s.order_by('b')
        ScenarioList([Scenario({'a': 1, 'b': 1}), Scenario({'a': 1, 'b': 2})])
        """
        return ScenarioList(sorted(self, key=lambda x: x[field], reverse=reverse))

    def filter(self, expression: str) -> ScenarioList:
        """
        Filter a list of scenarios based on an expression.

        Example:

        >>> s = ScenarioList([Scenario({'a': 1, 'b': 1}), Scenario({'a': 1, 'b': 2})])
        >>> s.filter("b == 2")
        ScenarioList([Scenario({'a': 1, 'b': 2})])
        """

        def create_evaluator(scenario: Scenario):
            """Create an evaluator for the given result.
            The 'combined_dict' is a mapping of all values for that Result object.
            """
            return EvalWithCompoundTypes(names=scenario)

        try:
            # iterates through all the results and evaluates the expression
            new_data = [
                scenario
                for scenario in self.data
                if create_evaluator(scenario).eval(expression)
            ]
        except Exception as e:
            print(f"Exception:{e}")
            raise Exception(f"Error in filter. Exception:{e}")

        return ScenarioList(new_data)

    def select(self, *fields) -> ScenarioList:
        """
        Selects scenarios with only the references fields.

        Example:

        >>> s = ScenarioList([Scenario({'a': 1, 'b': 1}), Scenario({'a': 1, 'b': 2})])
        >>> s.select('a')
        ScenarioList([Scenario({'a': 1}), Scenario({'a': 1})])
        """
        if len(fields) == 1:
            fields_to_select = [list(fields)[0]]
        else:
            fields_to_select = list(fields)

        return ScenarioList(
            [scenario.select(fields_to_select) for scenario in self.data]
        )

    def drop(self, *fields) -> ScenarioList:
        """Drop fields from the scenarios.

        Example:

        >>> s = ScenarioList([Scenario({'a': 1, 'b': 1}), Scenario({'a': 1, 'b': 2})])
        >>> s.drop('a')
        ScenarioList([Scenario({'b': 1}), Scenario({'b': 2})])
        """
        return ScenarioList([scenario.drop(fields) for scenario in self.data])

    @classmethod
    def from_list(cls, name, values) -> ScenarioList:
        """Create a ScenarioList from a list of values.

        Example:

        >>> ScenarioList.from_list('name', ['Alice', 'Bob'])
        ScenarioList([Scenario({'name': 'Alice'}), Scenario({'name': 'Bob'})])
        """
        return cls([Scenario({name: value}) for value in values])

    def add_list(self, name, values) -> ScenarioList:
        """Add a list of values to a ScenarioList.

        Example:

        >>> s = ScenarioList([Scenario({'name': 'Alice'}), Scenario({'name': 'Bob'})])
        >>> s.add_list('age', [30, 25])
        ScenarioList([Scenario({'name': 'Alice', 'age': 30}), Scenario({'name': 'Bob', 'age': 25})])
        """
        for i, value in enumerate(values):
            if i < len(self):
                self[i][name] = value
            else:
                self.append(Scenario({name: value}))
        return self

    def add_value(self, name, value):
        """Add a value to all scenarios in a ScenarioList.

        Example:

        >>> s = ScenarioList([Scenario({'name': 'Alice'}), Scenario({'name': 'Bob'})])
        >>> s.add_value('age', 30)
        ScenarioList([Scenario({'name': 'Alice', 'age': 30}), Scenario({'name': 'Bob', 'age': 30})])
        """
        for scenario in self:
            scenario[name] = value
        return self

    def rename(self, replacement_dict: dict) -> ScenarioList:
        new_list = ScenarioList([])
        for obj in self:
            new_obj = obj.rename(replacement_dict)
            new_list.append(new_obj)
        return new_list

    @classmethod
    def from_sqlite(cls, filepath: str, table: str):
        import sqlite3

        with sqlite3.connect(filepath) as conn:
            cursor = conn.cursor()
            cursor.execute(f"SELECT * FROM {table}")
            columns = [description[0] for description in cursor.description]
            data = cursor.fetchall()
        return cls([Scenario(dict(zip(columns, row))) for row in data])

    @classmethod
    def from_pandas(cls, df) -> ScenarioList:
        """Create a ScenarioList from a pandas DataFrame.

        Example:

        >>> import pandas as pd
        >>> df = pd.DataFrame({'name': ['Alice', 'Bob'], 'age': [30, 25], 'location': ['New York', 'Los Angeles']})
        >>> ScenarioList.from_pandas(df)
        ScenarioList([Scenario({'name': 'Alice', 'age': 30, 'location': 'New York'}), Scenario({'name': 'Bob', 'age': 25, 'location': 'Los Angeles'})])
        """
        return cls([Scenario(row) for row in df.to_dict(orient="records")])

    @classmethod
    def from_csv(cls, filename: str) -> ScenarioList:
        """Create a ScenarioList from a CSV file.

        Example:

        >>> import tempfile
        >>> import os
        >>> with tempfile.NamedTemporaryFile(delete=False, mode='w', suffix='.csv') as f:
        ...     _ = f.write("name,age,location\\nAlice,30,New York\\nBob,25,Los Angeles\\n")
        ...     temp_filename = f.name
        >>> scenario_list = ScenarioList.from_csv(temp_filename)
        >>> len(scenario_list)
        2
        >>> scenario_list[0]['name']
        'Alice'
        >>> scenario_list[1]['age']
        '25'
        """
        observations = []
        with open(filename, "r") as f:
            reader = csv.reader(f)
            header = next(reader)
            for row in reader:
                observations.append(Scenario(dict(zip(header, row))))
        return cls(observations)

    def _to_dict(self, sort = False) -> dict:
        if sort: 
            data = sorted(self, key=lambda x: hash(x))
        else:
            data = self
        return {"scenarios": [s._to_dict() for s in data]}

    @add_edsl_version
    def to_dict(self) -> dict[str, Any]:
        """Return the `ScenarioList` as a dictionary.

        Example:

        >>> s = ScenarioList([Scenario({'food': 'wood chips'}), Scenario({'food': 'wood-fired pizza'})])
        >>> s.to_dict()
        {'scenarios': [{'food': 'wood chips', 'edsl_version': '...', 'edsl_class_name': 'Scenario'}, {'food': 'wood-fired pizza', 'edsl_version': '...', 'edsl_class_name': 'Scenario'}], 'edsl_version': '...', 'edsl_class_name': 'ScenarioList'}
        """
        return {"scenarios": [s.to_dict() for s in self]}

    @classmethod
    def gen(cls, scenario_dicts_list: List[dict]) -> ScenarioList:
        """Create a `ScenarioList` from a list of dictionaries."""
        return cls([Scenario(s) for s in scenario_dicts_list])

    @classmethod
    @remove_edsl_version
    def from_dict(cls, data) -> ScenarioList:
        """Create a `ScenarioList` from a dictionary."""
        return cls([Scenario.from_dict(s) for s in data["scenarios"]])

    def code(self) -> str:
        ## TODO: Refactor to only use the questions actually in the survey
        """Create the Python code representation of a survey."""
        header_lines = [
            "from edsl.scenarios.Scenario import Scenario",
            "from edsl.scenarios.ScenarioList import ScenarioList",
        ]
        lines = ["\n".join(header_lines)]
        names = []
        for index, scenario in enumerate(self):
            lines.append(f"scenario_{index} = " + repr(scenario))
            names.append(f"scenario_{index}")
        lines.append(f"scenarios = ScenarioList([{', '.join(names)}])")
        return lines

    @classmethod
    def example(cls) -> ScenarioList:
        """Return an example of the `ScenarioList`."""
        return cls([Scenario.example(), Scenario.example()])

    def rich_print(self) -> None:
        """Display an object as a table."""
        table = Table(title="ScenarioList")
        table.add_column("Index", style="bold")
        table.add_column("Scenario")
        for i, s in enumerate(self):
            table.add_row(str(i), s.rich_print())
        return table

    def print(
        self,
        format: Optional[str] = None,
        max_rows: Optional[int] = None,
        pretty_labels: Optional[dict] = None,
        filename: str = None,
    ):
        print_scenario_list(self)
        # if format is None:
        #     if is_notebook():
        #         format = "html"
        #     else:
        #         format = "rich"

        # if pretty_labels is None:
        #     pretty_labels = {}

        # if format not in ["rich", "html", "markdown"]:
        #     raise ValueError("format must be one of 'rich', 'html', or 'markdown'.")

        # if max_rows is not None:
        #     new_data = self[:max_rows]
        # else:
        #     new_data = self

        # if format == "rich":
        #     print_list_of_dicts_with_rich(
        #         new_data, filename=filename, split_at_dot=False
        #     )
        # elif format == "html":
        #     notebook = is_notebook()
        #     html = print_list_of_dicts_as_html_table(
        #         new_data, filename=None, interactive=False, notebook=notebook
        #     )
        #     # print(html)
        #     display(HTML(html))
        # elif format == "markdown":
        #     print_list_of_dicts_as_markdown_table(new_data, filename=filename)

    def __getitem__(self, key: Union[int, slice]) -> Any:
        """Return the item at the given index."""
        if isinstance(key, slice):
            return ScenarioList(super().__getitem__(key))
        elif isinstance(key, int):
            return super().__getitem__(key)
        else:
            return self.to_dict()[key]

    def to_agent_list(self):
        """Convert the ScenarioList to an AgentList.

        Example:

        >>> s = ScenarioList([Scenario({'age': 22, 'hair': 'brown', 'height': 5.5}), Scenario({'age': 22, 'hair': 'brown', 'height': 5.5})])
        >>> s.to_agent_list()
        AgentList([Agent(traits = {'age': 22, 'hair': 'brown', 'height': 5.5}), Agent(traits = {'age': 22, 'hair': 'brown', 'height': 5.5})])
        """
        from edsl.agents.AgentList import AgentList
        from edsl.agents.Agent import Agent

        return AgentList([Agent(traits=s.data) for s in self])

    def chunk(
        self,
        field,
        num_words: Optional[int] = None,
        num_lines: Optional[int] = None,
        include_original=False,
        hash_original=False,
    ) -> "ScenarioList":
        """Chunk the scenarios based on a field.

        Example:

        >>> s = ScenarioList([Scenario({'text': 'The quick brown fox jumps over the lazy dog.'})])
        >>> s.chunk('text', num_words=3)
        ScenarioList([Scenario({'text': 'The quick brown', 'text_chunk': 0}), Scenario({'text': 'fox jumps over', 'text_chunk': 1}), Scenario({'text': 'the lazy dog.', 'text_chunk': 2})])
        """
        new_scenarios = []
        for scenario in self:
            replacement_scenarios = scenario.chunk(
                field,
                num_words=num_words,
                num_lines=num_lines,
                include_original=include_original,
                hash_original=hash_original,
            )
            new_scenarios.extend(replacement_scenarios)
        return ScenarioList(new_scenarios)


if __name__ == "__main__":
    import doctest

    doctest.testmod(optionflags=doctest.ELLIPSIS)<|MERGE_RESOLUTION|>--- conflicted
+++ resolved
@@ -41,14 +41,8 @@
 
     def __hash__(self) -> int:
         from edsl.utilities.utilities import dict_hash
-<<<<<<< HEAD
         return dict_hash(self._to_dict(sort = True))
     
-=======
-
-        return dict_hash(self._to_dict())
-
->>>>>>> 6cb64f5d
     def __repr__(self):
         return f"ScenarioList({self.data})"
 
