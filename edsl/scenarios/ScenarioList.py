--- conflicted
+++ resolved
@@ -17,15 +17,7 @@
 from edsl.scenarios.ScenarioListPdfMixin import ScenarioListPdfMixin
 
 import pandas as pd
-<<<<<<< HEAD
-=======
-from edsl.utilities import (
-    print_list_of_dicts_with_rich,
-    print_list_of_dicts_as_html_table,
-    print_list_of_dicts_as_markdown_table,
-    is_notebook,
-)
->>>>>>> f0b5d8c3
+
 from edsl.utilities.interface import print_scenario_list
 
 from edsl.utilities import is_valid_variable_name
