"""A list of Scenarios to be used in a survey."""

from __future__ import annotations
<<<<<<< HEAD
from typing import (
    Any,
    Optional,
    Union,
    List,
    Callable,
    Literal,
    TYPE_CHECKING,
)

try:
    from typing import TypeAlias
except ImportError:
    from typing_extensions import TypeAlias

=======
from typing import Any, Optional, Union, List, Callable, TYPE_CHECKING, Tuple, Dict
>>>>>>> a8281913
import csv
import random
from io import StringIO
import inspect
from collections import UserList, defaultdict
from collections.abc import Iterable

if TYPE_CHECKING:
    from urllib.parse import ParseResult
    from edsl.results.Dataset import Dataset
    from edsl.jobs.Jobs import Jobs
    from edsl.surveys.Survey import Survey
    from edsl.questions.QuestionBase import QuestionBase


from simpleeval import EvalWithCompoundTypes, NameNotDefined  # type: ignore

from tabulate import tabulate_formats

from edsl.Base import Base
from edsl.utilities.remove_edsl_version import remove_edsl_version

from edsl.scenarios.Scenario import Scenario
from edsl.scenarios.ScenarioListPdfMixin import ScenarioListPdfMixin
from edsl.scenarios.ScenarioListExportMixin import ScenarioListExportMixin
from edsl.utilities.naming_utilities import sanitize_string
from edsl.utilities.is_valid_variable_name import is_valid_variable_name
from edsl.exceptions.scenarios import ScenarioError

from edsl.scenarios.DirectoryScanner import DirectoryScanner


class ScenarioListMixin(ScenarioListPdfMixin, ScenarioListExportMixin):
    pass


if TYPE_CHECKING:
    from edsl.results.Dataset import Dataset

TableFormat: TypeAlias = Literal[
    "plain",
    "simple",
    "github",
    "grid",
    "fancy_grid",
    "pipe",
    "orgtbl",
    "rst",
    "mediawiki",
    "html",
    "latex",
    "latex_raw",
    "latex_booktabs",
    "tsv",
]


class ScenarioList(Base, UserList, ScenarioListMixin):
    """Class for creating a list of scenarios to be used in a survey."""

    __documentation__ = (
        "https://docs.expectedparrot.com/en/latest/scenarios.html#scenariolist"
    )

    def __init__(
        self, data: Optional[list] = None, codebook: Optional[dict[str, str]] = None
    ):
        """Initialize the ScenarioList class."""
        if data is not None:
            super().__init__(data)
        else:
            super().__init__([])
        self.codebook = codebook or {}

    def unique(self) -> ScenarioList:
        """Return a list of unique scenarios.

        >>> s = ScenarioList([Scenario({'a': 1}), Scenario({'a': 1}), Scenario({'a': 2})])
        >>> s.unique()
        ScenarioList([Scenario({'a': 1}), Scenario({'a': 2})])
        """
        return ScenarioList(list(set(self)))

    @property
    def has_jinja_braces(self) -> bool:
        """Check if the ScenarioList has Jinja braces."""
        return any([scenario.has_jinja_braces for scenario in self])

    def _convert_jinja_braces(self) -> ScenarioList:
        """Convert Jinja braces to Python braces."""
        return ScenarioList([scenario._convert_jinja_braces() for scenario in self])

    def give_valid_names(self, existing_codebook: dict = None) -> ScenarioList:
        """Give valid names to the scenario keys, using an existing codebook if provided.

        Args:
            existing_codebook (dict, optional): Existing mapping of original keys to valid names.
                Defaults to None.

        Returns:
            ScenarioList: A new ScenarioList with valid variable names and updated codebook.

        >>> s = ScenarioList([Scenario({'a': 1, 'b': 2}), Scenario({'a': 1, 'b': 1})])
        >>> s.give_valid_names()
        ScenarioList([Scenario({'a': 1, 'b': 2}), Scenario({'a': 1, 'b': 1})])
        >>> s = ScenarioList([Scenario({'are you there John?': 1, 'b': 2}), Scenario({'a': 1, 'b': 1})])
        >>> s.give_valid_names()
        ScenarioList([Scenario({'john': 1, 'b': 2}), Scenario({'a': 1, 'b': 1})])
        >>> s.give_valid_names({'are you there John?': 'custom_name'})
        ScenarioList([Scenario({'custom_name': 1, 'b': 2}), Scenario({'a': 1, 'b': 1})])
        """
        codebook = existing_codebook.copy() if existing_codebook else {}
        new_scenarios = []

        for scenario in self:
            new_scenario = {}
            for key in scenario:
                if is_valid_variable_name(key):
                    new_scenario[key] = scenario[key]
                    continue

                if key in codebook:
                    new_key = codebook[key]
                else:
                    new_key = sanitize_string(key)
                    if not is_valid_variable_name(new_key):
                        new_key = f"var_{len(codebook)}"
                    codebook[key] = new_key

                new_scenario[new_key] = scenario[key]

            new_scenarios.append(Scenario(new_scenario))

        return ScenarioList(new_scenarios, codebook)

    def unpivot(
        self,
        id_vars: Optional[List[str]] = None,
        value_vars: Optional[List[str]] = None,
    ) -> ScenarioList:
        """
        Unpivot the ScenarioList, allowing for id variables to be specified.

        Parameters:
        id_vars (list): Fields to use as identifier variables (kept in each entry)
        value_vars (list): Fields to unpivot. If None, all fields not in id_vars will be used.

        Example:
        >>> s = ScenarioList([
        ...     Scenario({'id': 1, 'year': 2020, 'a': 10, 'b': 20}),
        ...     Scenario({'id': 2, 'year': 2021, 'a': 15, 'b': 25})
        ... ])
        >>> s.unpivot(id_vars=['id', 'year'], value_vars=['a', 'b'])
        ScenarioList([Scenario({'id': 1, 'year': 2020, 'variable': 'a', 'value': 10}), Scenario({'id': 1, 'year': 2020, 'variable': 'b', 'value': 20}), Scenario({'id': 2, 'year': 2021, 'variable': 'a', 'value': 15}), Scenario({'id': 2, 'year': 2021, 'variable': 'b', 'value': 25})])
        """
        if id_vars is None:
            id_vars = []
        if value_vars is None:
            value_vars = [field for field in self[0].keys() if field not in id_vars]

        new_scenarios = []
        for scenario in self:
            for var in value_vars:
                new_scenario = {id_var: scenario[id_var] for id_var in id_vars}
                new_scenario["variable"] = var
                new_scenario["value"] = scenario[var]
                new_scenarios.append(Scenario(new_scenario))

        return ScenarioList(new_scenarios)

    def pivot(
        self,
        id_vars: List[str] = None,
        var_name="variable",
        value_name="value",
    ) -> ScenarioList:
        """
        Pivot the ScenarioList from long to wide format.

        Parameters:
        id_vars (list): Fields to use as identifier variables
        var_name (str): Name of the variable column (default: 'variable')
        value_name (str): Name of the value column (default: 'value')

        Example:
        >>> s = ScenarioList([
        ...     Scenario({'id': 1, 'year': 2020, 'variable': 'a', 'value': 10}),
        ...     Scenario({'id': 1, 'year': 2020, 'variable': 'b', 'value': 20}),
        ...     Scenario({'id': 2, 'year': 2021, 'variable': 'a', 'value': 15}),
        ...     Scenario({'id': 2, 'year': 2021, 'variable': 'b', 'value': 25})
        ... ])
        >>> s.pivot(id_vars=['id', 'year'])
        ScenarioList([Scenario({'id': 1, 'year': 2020, 'a': 10, 'b': 20}), Scenario({'id': 2, 'year': 2021, 'a': 15, 'b': 25})])
        """
        pivoted_dict = {}

        for scenario in self:
            # Create a tuple of id values to use as a key
            id_key = tuple(scenario[id_var] for id_var in id_vars)

            # If this combination of id values hasn't been seen before, initialize it
            if id_key not in pivoted_dict:
                pivoted_dict[id_key] = {id_var: scenario[id_var] for id_var in id_vars}

            # Add the variable-value pair to the dict
            variable = scenario[var_name]
            value = scenario[value_name]
            pivoted_dict[id_key][variable] = value

        # Convert the dict of dicts to a list of Scenarios
        pivoted_scenarios = [
            Scenario(dict(zip(id_vars, id_key), **values))
            for id_key, values in pivoted_dict.items()
        ]

        return ScenarioList(pivoted_scenarios)

    def group_by(
        self, id_vars: List[str], variables: List[str], func: Callable
    ) -> ScenarioList:
        """
        Group the ScenarioList by id_vars and apply a function to the specified variables.

        :param id_vars: Fields to use as identifier variables
        :param variables: Fields to group and aggregate
        :param func: Function to apply to the grouped variables

        Returns:
        ScenarioList: A new ScenarioList with the grouped and aggregated results

        Example:
        >>> def avg_sum(a, b):
        ...     return {'avg_a': sum(a) / len(a), 'sum_b': sum(b)}
        >>> s = ScenarioList([
        ...     Scenario({'group': 'A', 'year': 2020, 'a': 10, 'b': 20}),
        ...     Scenario({'group': 'A', 'year': 2021, 'a': 15, 'b': 25}),
        ...     Scenario({'group': 'B', 'year': 2020, 'a': 12, 'b': 22}),
        ...     Scenario({'group': 'B', 'year': 2021, 'a': 17, 'b': 27})
        ... ])
        >>> s.group_by(id_vars=['group'], variables=['a', 'b'], func=avg_sum)
        ScenarioList([Scenario({'group': 'A', 'avg_a': 12.5, 'sum_b': 45}), Scenario({'group': 'B', 'avg_a': 14.5, 'sum_b': 49})])
        """
        # Check if the function is compatible with the specified variables
        func_params = inspect.signature(func).parameters
        if len(func_params) != len(variables):
            raise ScenarioError(
                f"Function {func.__name__} expects {len(func_params)} arguments, but {len(variables)} variables were provided"
            )

        # Group the scenarios
        grouped: dict[str, list] = defaultdict(lambda: defaultdict(list))
        for scenario in self:
            key = tuple(scenario[id_var] for id_var in id_vars)
            for var in variables:
                grouped[key][var].append(scenario[var])

        # Apply the function to each group
        result = []
        for key, group in grouped.items():
            try:
                aggregated = func(*[group[var] for var in variables])
            except Exception as e:
                raise ScenarioError(f"Error applying function to group {key}: {str(e)}")

            if not isinstance(aggregated, dict):
                raise ScenarioError(
                    f"Function {func.__name__} must return a dictionary"
                )

            new_scenario = dict(zip(id_vars, key))
            new_scenario.update(aggregated)
            result.append(Scenario(new_scenario))

        return ScenarioList(result)

    @property
    def parameters(self) -> set:
        """Return the set of parameters in the ScenarioList

        Example:

        >>> s = ScenarioList([Scenario({'a': 1}), Scenario({'b': 2})])
        >>> s.parameters == {'a', 'b'}
        True
        """
        if len(self) == 0:
            return set()

        return set.union(*[set(s.keys()) for s in self])

    def __hash__(self) -> int:
        """Return the hash of the ScenarioList.

        >>> s = ScenarioList.example()
        >>> hash(s)
        1262252885757976162
        """
        from edsl.utilities.utilities import dict_hash

        return dict_hash(self.to_dict(sort=True, add_edsl_version=False))

    def __eq__(self, other: Any) -> bool:
        return hash(self) == hash(other)

    def __repr__(self):
        return f"ScenarioList({self.data})"

    def __mul__(self, other: ScenarioList) -> ScenarioList:
        """Takes the cross product of two ScenarioLists.

        >>> s1 = ScenarioList.from_list("a", [1, 2])
        >>> s2 = ScenarioList.from_list("b", [3, 4])
        >>> s1 * s2
        ScenarioList([Scenario({'a': 1, 'b': 3}), Scenario({'a': 1, 'b': 4}), Scenario({'a': 2, 'b': 3}), Scenario({'a': 2, 'b': 4})])
        """
        from itertools import product

        new_sl = []
        for s1, s2 in list(product(self, other)):
            new_sl.append(s1 + s2)
        return ScenarioList(new_sl)

    def times(self, other: ScenarioList) -> ScenarioList:
        """Takes the cross product of two ScenarioLists.

        Example:

        >>> s1 = ScenarioList([Scenario({'a': 1}), Scenario({'a': 2})])
        >>> s2 = ScenarioList([Scenario({'b': 1}), Scenario({'b': 2})])
        >>> s1.times(s2)
        ScenarioList([Scenario({'a': 1, 'b': 1}), Scenario({'a': 1, 'b': 2}), Scenario({'a': 2, 'b': 1}), Scenario({'a': 2, 'b': 2})])
        """
        return self.__mul__(other)

    def shuffle(self, seed: Optional[str] = None) -> ScenarioList:
        """Shuffle the ScenarioList.

        >>> s = ScenarioList.from_list("a", [1,2,3,4])
        >>> s.shuffle(seed = "1234")
        ScenarioList([Scenario({'a': 1}), Scenario({'a': 4}), Scenario({'a': 3}), Scenario({'a': 2})])
        """
        sl = self.duplicate()
        if seed:
            random.seed(seed)
        random.shuffle(sl.data)
        return sl

    def sample(self, n: int, seed: Optional[str] = None) -> ScenarioList:
        """Return a random sample from the ScenarioList

        >>> s = ScenarioList.from_list("a", [1,2,3,4,5,6])
        >>> s.sample(3, seed = "edsl")
        ScenarioList([Scenario({'a': 2}), Scenario({'a': 1}), Scenario({'a': 3})])
        """
        if seed:
            random.seed(seed)

        sl = self.duplicate()
        return ScenarioList(random.sample(sl.data, n))

    def expand(self, expand_field: str, number_field: bool = False) -> ScenarioList:
        """Expand the ScenarioList by a field.

        :param expand_field: The field to expand.
        :param number_field: Whether to add a field with the index of the value

        Example:

        >>> s = ScenarioList( [ Scenario({'a':1, 'b':[1,2]}) ] )
        >>> s.expand('b')
        ScenarioList([Scenario({'a': 1, 'b': 1}), Scenario({'a': 1, 'b': 2})])
        >>> s.expand('b', number_field=True)
        ScenarioList([Scenario({'a': 1, 'b': 1, 'b_number': 1}), Scenario({'a': 1, 'b': 2, 'b_number': 2})])
        """
        new_scenarios = []
        for scenario in self:
            values = scenario[expand_field]
            if not isinstance(values, Iterable) or isinstance(values, str):
                values = [values]
            for index, value in enumerate(values):
                new_scenario = scenario.copy()
                new_scenario[expand_field] = value
                if number_field:
                    new_scenario[expand_field + "_number"] = index + 1
                new_scenarios.append(new_scenario)
        return ScenarioList(new_scenarios)

    def concatenate(self, fields: List[str], separator: str = ";") -> ScenarioList:
        """Concatenate specified fields into a single field.

        :param fields: The fields to concatenate.
        :param separator: The separator to use.

        Returns:
            ScenarioList: A new ScenarioList with concatenated fields.

        Example:
            >>> s = ScenarioList([Scenario({'a': 1, 'b': 2, 'c': 3}), Scenario({'a': 4, 'b': 5, 'c': 6})])
            >>> s.concatenate(['a', 'b', 'c'])
            ScenarioList([Scenario({'concat_a_b_c': '1;2;3'}), Scenario({'concat_a_b_c': '4;5;6'})])
        """
        new_scenarios = []
        for scenario in self:
            new_scenario = scenario.copy()
            concat_values = []
            for field in fields:
                if field in new_scenario:
                    concat_values.append(str(new_scenario[field]))
                    del new_scenario[field]

            new_field_name = f"concat_{'_'.join(fields)}"
            new_scenario[new_field_name] = separator.join(concat_values)
            new_scenarios.append(new_scenario)

        return ScenarioList(new_scenarios)

    def unpack_dict(
        self, field: str, prefix: Optional[str] = None, drop_field: bool = False
    ) -> ScenarioList:
        """Unpack a dictionary field into separate fields.

        :param field: The field to unpack.
        :param prefix: An optional prefix to add to the new fields.
        :param drop_field: Whether to drop the original field.

        Example:

        >>> s = ScenarioList([Scenario({'a': 1, 'b': {'c': 2, 'd': 3}})])
        >>> s.unpack_dict('b')
        ScenarioList([Scenario({'a': 1, 'b': {'c': 2, 'd': 3}, 'c': 2, 'd': 3})])
        >>> s.unpack_dict('b', prefix='new_')
        ScenarioList([Scenario({'a': 1, 'b': {'c': 2, 'd': 3}, 'new_c': 2, 'new_d': 3})])
        """
        new_scenarios = []
        for scenario in self:
            new_scenario = scenario.copy()
            for key, value in scenario[field].items():
                if prefix:
                    new_scenario[prefix + key] = value
                else:
                    new_scenario[key] = value
            if drop_field:
                new_scenario.pop(field)
            new_scenarios.append(new_scenario)
        return ScenarioList(new_scenarios)

    def transform(
        self, field: str, func: Callable, new_name: Optional[str] = None
    ) -> ScenarioList:
        """Transform a field using a function.

        :param field: The field to transform.
        :param func: The function to apply to the field.
        :param new_name: An optional new name for the transformed field.

        >>> s = ScenarioList([Scenario({'a': 1, 'b': 2}), Scenario({'a': 1, 'b': 1})])
        >>> s.transform('b', lambda x: x + 1)
        ScenarioList([Scenario({'a': 1, 'b': 3}), Scenario({'a': 1, 'b': 2})])

        """
        new_scenarios = []
        for scenario in self:
            new_scenario = scenario.copy()
            new_scenario[new_name or field] = func(scenario[field])
            new_scenarios.append(new_scenario)
        return ScenarioList(new_scenarios)

    def mutate(
        self, new_var_string: str, functions_dict: Optional[dict[str, Callable]] = None
    ) -> ScenarioList:
        """
        Return a new ScenarioList with a new variable added.

        :param new_var_string: A string with the new variable assignment.
        :param functions_dict: A dictionary of functions to use in the assignment.

        Example:

        >>> s = ScenarioList([Scenario({'a': 1, 'b': 2}), Scenario({'a': 1, 'b': 1})])
        >>> s.mutate("c = a + b")
        ScenarioList([Scenario({'a': 1, 'b': 2, 'c': 3}), Scenario({'a': 1, 'b': 1, 'c': 2})])

        """
        if "=" not in new_var_string:
            raise ScenarioError(
                f"Mutate requires an '=' in the string, but '{new_var_string}' doesn't have one."
            )
        raw_var_name, expression = new_var_string.split("=", 1)
        var_name = raw_var_name.strip()
        from edsl.utilities.utilities import is_valid_variable_name

        if not is_valid_variable_name(var_name):
            raise ScenarioError(f"{var_name} is not a valid variable name.")

        # create the evaluator
        functions_dict = functions_dict or {}

        def create_evaluator(scenario) -> EvalWithCompoundTypes:
            return EvalWithCompoundTypes(names=scenario, functions=functions_dict)

        def new_scenario(old_scenario: Scenario, var_name: str) -> Scenario:
            evaluator = create_evaluator(old_scenario)
            value = evaluator.eval(expression)
            new_s = old_scenario.copy()
            new_s[var_name] = value
            return new_s

        try:
            new_data = [new_scenario(s, var_name) for s in self]
        except Exception as e:
            raise ScenarioError(f"Error in mutate. Exception:{e}")

        return ScenarioList(new_data)

    def order_by(self, *fields: str, reverse: bool = False) -> ScenarioList:
        """Order the scenarios by one or more fields.

        :param fields: The fields to order by.
        :param reverse: Whether to reverse the order.
        Example:

        >>> s = ScenarioList([Scenario({'a': 1, 'b': 2}), Scenario({'a': 1, 'b': 1})])
        >>> s.order_by('b', 'a')
        ScenarioList([Scenario({'a': 1, 'b': 1}), Scenario({'a': 1, 'b': 2})])
        """

        def get_sort_key(scenario: Any) -> tuple:
            return tuple(scenario[field] for field in fields)

        return ScenarioList(sorted(self, key=get_sort_key, reverse=reverse))

    def duplicate(self) -> ScenarioList:
        """Return a copy of the ScenarioList.

        >>> sl = ScenarioList.example()
        >>> sl_copy = sl.duplicate()
        >>> sl == sl_copy
        True
        >>> sl is sl_copy
        False
        """
        return ScenarioList([scenario.copy() for scenario in self])

    def filter(self, expression: str) -> ScenarioList:
        """
        Filter a list of scenarios based on an expression.

        :param expression: The expression to filter by.

        Example:

        >>> s = ScenarioList([Scenario({'a': 1, 'b': 1}), Scenario({'a': 1, 'b': 2})])
        >>> s.filter("b == 2")
        ScenarioList([Scenario({'a': 1, 'b': 2})])
        """
        sl = self.duplicate()
        base_keys = set(self[0].keys())
        keys = set()
        for scenario in sl:
            keys.update(scenario.keys())
        if keys != base_keys:
            import warnings

            warnings.warn(
                "Ragged ScenarioList detected (different keys for different scenario entries). This may cause unexpected behavior."
            )

        def create_evaluator(scenario: Scenario):
            """Create an evaluator for the given result.
            The 'combined_dict' is a mapping of all values for that Result object.
            """
            return EvalWithCompoundTypes(names=scenario)

        try:
            # iterates through all the results and evaluates the expression
            new_data = []
            for scenario in sl:
                if create_evaluator(scenario).eval(expression):
                    new_data.append(scenario)
        except NameNotDefined as e:
            available_fields = ", ".join(self.data[0].keys() if self.data else [])
            raise ScenarioError(
                f"Error in filter: '{e}'\n"
                f"The expression '{expression}' refers to a field that does not exist.\n"
                f"Scenario: {scenario}\n"
                f"Available fields: {available_fields}\n"
                "Check your filter expression or consult the documentation: "
                "https://docs.expectedparrot.com/en/latest/scenarios.html#module-edsl.scenarios.Scenario"
            ) from None
        except Exception as e:
            raise ScenarioError(f"Error in filter. Exception:{e}")

        return ScenarioList(new_data)

    def from_urls(
        self, urls: list[str], field_name: Optional[str] = "text"
    ) -> ScenarioList:
        """Create a ScenarioList from a list of URLs.

        :param urls: A list of URLs.
        :param field_name: The name of the field to store the text from the URLs.

        """
        return ScenarioList([Scenario.from_url(url, field_name) for url in urls])

    def select(self, *fields: str) -> ScenarioList:
        """
        Selects scenarios with only the references fields.

        :param fields: The fields to select.

        Example:

        >>> s = ScenarioList([Scenario({'a': 1, 'b': 1}), Scenario({'a': 1, 'b': 2})])
        >>> s.select('a')
        ScenarioList([Scenario({'a': 1}), Scenario({'a': 1})])
        """
        from edsl.scenarios.ScenarioSelector import ScenarioSelector

        return ScenarioSelector(self).select(*fields)

    def drop(self, *fields: str) -> ScenarioList:
        """Drop fields from the scenarios.

        Example:

        >>> s = ScenarioList([Scenario({'a': 1, 'b': 1}), Scenario({'a': 1, 'b': 2})])
        >>> s.drop('a')
        ScenarioList([Scenario({'b': 1}), Scenario({'b': 2})])
        """
        sl = self.duplicate()
        return ScenarioList([scenario.drop(fields) for scenario in sl])

    def keep(self, *fields: str) -> ScenarioList:
        """Keep only the specified fields in the scenarios.

        :param fields: The fields to keep.

        Example:

        >>> s = ScenarioList([Scenario({'a': 1, 'b': 1}), Scenario({'a': 1, 'b': 2})])
        >>> s.keep('a')
        ScenarioList([Scenario({'a': 1}), Scenario({'a': 1})])
        """
        sl = self.duplicate()
        return ScenarioList([scenario.keep(fields) for scenario in sl])

    @classmethod
    def from_list(
        cls, name: str, values: list, func: Optional[Callable] = None
    ) -> ScenarioList:
        """Create a ScenarioList from a list of values.

        :param name: The name of the field.
        :param values: The list of values.
        :param func: An optional function to apply to the values.

        Example:

        >>> ScenarioList.from_list('name', ['Alice', 'Bob'])
        ScenarioList([Scenario({'name': 'Alice'}), Scenario({'name': 'Bob'})])
        """
        if not func:
            func = lambda x: x
        return cls([Scenario({name: func(value)}) for value in values])

    def table(
        self,
        *fields: str,
        tablefmt: Optional[TableFormat] = None,
        pretty_labels: Optional[dict[str, str]] = None,
    ) -> str:
        """Return the ScenarioList as a table."""

        from tabulate import tabulate_formats

        if tablefmt is not None and tablefmt not in tabulate_formats:
            raise ValueError(
                f"Invalid table format: {tablefmt}",
                f"Valid formats are: {tabulate_formats}",
            )
        return self.to_dataset().table(
            *fields, tablefmt=tablefmt, pretty_labels=pretty_labels
        )

    def tree(self, node_list: Optional[List[str]] = None) -> str:
        """Return the ScenarioList as a tree.

        :param node_list: The list of nodes to include in the tree.
        """
        return self.to_dataset().tree(node_list)

    def _summary(self) -> dict:
        """Return a summary of the ScenarioList.

        >>> ScenarioList.example()._summary()
        {'scenarios': 2, 'keys': ['persona']}
        """
        d = {
            "scenarios": len(self),
            "keys": list(self.parameters),
        }
        return d

    def reorder_keys(self, new_order: List[str]) -> ScenarioList:
        """Reorder the keys in the scenarios.

        :param new_order: The new order of the keys.

        Example:

        >>> s = ScenarioList([Scenario({'a': 1, 'b': 2}), Scenario({'a': 3, 'b': 4})])
        >>> s.reorder_keys(['b', 'a'])
        ScenarioList([Scenario({'b': 2, 'a': 1}), Scenario({'b': 4, 'a': 3})])
        >>> s.reorder_keys(['a', 'b', 'c'])
        Traceback (most recent call last):
        ...
        AssertionError
        """
        assert set(new_order) == set(self.parameters)

        new_scenarios = []
        for scenario in self:
            new_scenario = Scenario({key: scenario[key] for key in new_order})
            new_scenarios.append(new_scenario)
        return ScenarioList(new_scenarios)

    def to_dataset(self) -> "Dataset":
        """
        Convert the ScenarioList to a Dataset.

        >>> s = ScenarioList.from_list("a", [1,2,3])
        >>> s.to_dataset()
        Dataset([{'a': [1, 2, 3]}])
        >>> s = ScenarioList.from_list("a", [1,2,3]).add_list("b", [4,5,6])
        >>> s.to_dataset()
        Dataset([{'a': [1, 2, 3]}, {'b': [4, 5, 6]}])
        """
        from edsl.results.Dataset import Dataset

        keys = list(self[0].keys())
        for scenario in self:
            new_keys = list(scenario.keys())
            if new_keys != keys:
                keys = list(set(keys + new_keys))
        data = [
            {key: [scenario.get(key, None) for scenario in self.data]} for key in keys
        ]
        return Dataset(data)

    def unpack(
        self, field: str, new_names: Optional[List[str]] = None, keep_original=True
    ) -> ScenarioList:
        """Unpack a field into multiple fields.

        Example:

        >>> s = ScenarioList([Scenario({'a': 1, 'b': [2, True]}), Scenario({'a': 3, 'b': [3, False]})])
        >>> s.unpack('b')
        ScenarioList([Scenario({'a': 1, 'b': [2, True], 'b_0': 2, 'b_1': True}), Scenario({'a': 3, 'b': [3, False], 'b_0': 3, 'b_1': False})])
        >>> s.unpack('b', new_names=['c', 'd'], keep_original=False)
        ScenarioList([Scenario({'a': 1, 'c': 2, 'd': True}), Scenario({'a': 3, 'c': 3, 'd': False})])

        """
        new_names = new_names or [f"{field}_{i}" for i in range(len(self[0][field]))]
        new_scenarios = []
        for scenario in self:
            new_scenario = scenario.copy()
            if len(new_names) == 1:
                new_scenario[new_names[0]] = scenario[field]
            else:
                for i, new_name in enumerate(new_names):
                    new_scenario[new_name] = scenario[field][i]

            if not keep_original:
                del new_scenario[field]
            new_scenarios.append(new_scenario)
        return ScenarioList(new_scenarios)

    @classmethod
    def from_list_of_tuples(self, *names: str, values: List[Tuple]) -> ScenarioList:
        sl = ScenarioList.from_list(names[0], [value[0] for value in values])
        for index, name in enumerate(names[1:]):
            sl = sl.add_list(name, [value[index + 1] for value in values])
        return sl

    def add_list(self, name: str, values: List[Any]) -> ScenarioList:
        """Add a list of values to a ScenarioList.

        Example:

        >>> s = ScenarioList([Scenario({'name': 'Alice'}), Scenario({'name': 'Bob'})])
        >>> s.add_list('age', [30, 25])
        ScenarioList([Scenario({'name': 'Alice', 'age': 30}), Scenario({'name': 'Bob', 'age': 25})])
        """
        sl = self.duplicate()
        for i, value in enumerate(values):
            sl[i][name] = value
        return sl

    def add_value(self, name: str, value: Any) -> ScenarioList:
        """Add a value to all scenarios in a ScenarioList.

        Example:

        >>> s = ScenarioList([Scenario({'name': 'Alice'}), Scenario({'name': 'Bob'})])
        >>> s.add_value('age', 30)
        ScenarioList([Scenario({'name': 'Alice', 'age': 30}), Scenario({'name': 'Bob', 'age': 30})])
        """
        sl = self.duplicate()
        for scenario in sl:
            scenario[name] = value
        return sl

    def rename(self, replacement_dict: dict) -> ScenarioList:
        """Rename the fields in the scenarios.

        :param replacement_dict: A dictionary with the old names as keys and the new names as values.

        Example:

        >>> s = ScenarioList([Scenario({'name': 'Alice', 'age': 30}), Scenario({'name': 'Bob', 'age': 25})])
        >>> s.rename({'name': 'first_name', 'age': 'years'})
        ScenarioList([Scenario({'first_name': 'Alice', 'years': 30}), Scenario({'first_name': 'Bob', 'years': 25})])

        """

        new_list = ScenarioList([])
        for obj in self:
            new_obj = obj.rename(replacement_dict)
            new_list.append(new_obj)
        return new_list

    ## NEEDS TO BE FIXED
    # def new_column_names(self, new_names: List[str]) -> ScenarioList:
    #     """Rename the fields in the scenarios.

    #     Example:

    #     >>> s = ScenarioList([Scenario({'name': 'Alice', 'age': 30}), Scenario({'name': 'Bob', 'age': 25})])
    #     >>> s.new_column_names(['first_name', 'years'])
    #     ScenarioList([Scenario({'first_name': 'Alice', 'years': 30}), Scenario({'first_name': 'Bob', 'years': 25})])

    #     """
    #     new_list = ScenarioList([])
    #     for obj in self:
    #         new_obj = obj.new_column_names(new_names)
    #         new_list.append(new_obj)
    #     return new_list

    @classmethod
    def from_sqlite(cls, filepath: str, table: str):
        """Create a ScenarioList from a SQLite database."""
        import sqlite3

        with sqlite3.connect(filepath) as conn:
            cursor = conn.cursor()
            cursor.execute(f"SELECT * FROM {table}")
            columns = [description[0] for description in cursor.description]
            data = cursor.fetchall()
        return cls([Scenario(dict(zip(columns, row))) for row in data])

    @classmethod
    def from_latex(cls, tex_file_path: str):
        with open(tex_file_path, "r") as file:
            lines = file.readlines()

        processed_lines = []
        non_blank_lines = [
            (i, line.strip()) for i, line in enumerate(lines) if line.strip()
        ]

        for index, (line_no, text) in enumerate(non_blank_lines):
            entry = {
                "line_no": line_no + 1,  # Using 1-based index for line numbers
                "text": text,
                "line_before": non_blank_lines[index - 1][1] if index > 0 else None,
                "line_after": (
                    non_blank_lines[index + 1][1]
                    if index < len(non_blank_lines) - 1
                    else None
                ),
            }
            processed_lines.append(entry)

        return ScenarioList([Scenario(entry) for entry in processed_lines])

    @classmethod
    def from_google_doc(cls, url: str) -> ScenarioList:
        """Create a ScenarioList from a Google Doc.

        This method downloads the Google Doc as a Word file (.docx), saves it to a temporary file,
        and then reads it using the from_docx class method.

        Args:
            url (str): The URL to the Google Doc.

        Returns:
            ScenarioList: An instance of the ScenarioList class.

        """
        import tempfile
        import requests
        from docx import Document

        if "/edit" in url:
            doc_id = url.split("/d/")[1].split("/edit")[0]
        else:
            raise ValueError("Invalid Google Doc URL format.")

        export_url = f"https://docs.google.com/document/d/{doc_id}/export?format=docx"

        # Download the Google Doc as a Word file (.docx)
        response = requests.get(export_url)
        response.raise_for_status()  # Ensure the request was successful

        # Save the Word file to a temporary file
        with tempfile.NamedTemporaryFile(suffix=".docx", delete=False) as temp_file:
            temp_file.write(response.content)
            temp_filename = temp_file.name

        # Call the from_docx class method with the temporary file
        return cls.from_docx(temp_filename)

    @classmethod
    def from_pandas(cls, df) -> ScenarioList:
        """Create a ScenarioList from a pandas DataFrame.

        Example:

        >>> import pandas as pd
        >>> df = pd.DataFrame({'name': ['Alice', 'Bob'], 'age': [30, 25], 'location': ['New York', 'Los Angeles']})
        >>> ScenarioList.from_pandas(df)
        ScenarioList([Scenario({'name': 'Alice', 'age': 30, 'location': 'New York'}), Scenario({'name': 'Bob', 'age': 25, 'location': 'Los Angeles'})])
        """
        return cls([Scenario(row) for row in df.to_dict(orient="records")])

    @classmethod
    def from_wikipedia(cls, url: str, table_index: int = 0):
        """
        Extracts a table from a Wikipedia page.

        Parameters:
            url (str): The URL of the Wikipedia page.
            table_index (int): The index of the table to extract (default is 0).

        Returns:
            pd.DataFrame: A DataFrame containing the extracted table.
        # # Example usage
        # url = "https://en.wikipedia.org/wiki/List_of_countries_by_GDP_(nominal)"
        # df = from_wikipedia(url, 0)

        # if not df.empty:
        #     print(df.head())
        # else:
        #     print("Failed to extract table.")


        """
        import pandas as pd
        import requests
        from requests.exceptions import RequestException

        try:
            # Check if the URL is reachable
            response = requests.get(url)
            response.raise_for_status()  # Raises HTTPError for bad responses

            # Extract tables from the Wikipedia page
            tables = pd.read_html(url)

            # Ensure the requested table index is within the range of available tables
            if table_index >= len(tables) or table_index < 0:
                raise IndexError(
                    f"Table index {table_index} is out of range. This page has {len(tables)} table(s)."
                )

            # Return the requested table as a DataFrame
            # return tables[table_index]
            return cls.from_pandas(tables[table_index])

        except RequestException as e:
            print(f"Error fetching the URL: {e}")
        except ValueError as e:
            print(f"Error parsing tables: {e}")
        except IndexError as e:
            print(e)
        except Exception as e:
            print(f"An unexpected error occurred: {e}")

        # Return an empty DataFrame in case of an error
        # return cls.from_pandas(pd.DataFrame())

    def to_key_value(self, field: str, value=None) -> Union[dict, set]:
        """Return the set of values in the field.

        :param field: The field to extract values from.
        :param value: An optional field to use as the value in the key-value pair.

        Example:

        >>> s = ScenarioList([Scenario({'name': 'Alice'}), Scenario({'name': 'Bob'})])
        >>> s.to_key_value('name') == {'Alice', 'Bob'}
        True
        """
        if value is None:
            return {scenario[field] for scenario in self}
        else:
            return {scenario[field]: scenario[value] for scenario in self}

    @classmethod
    def from_excel(
        cls, filename: str, sheet_name: Optional[str] = None
    ) -> ScenarioList:
        """Create a ScenarioList from an Excel file.

        If the Excel file contains multiple sheets and no sheet_name is provided,
        the method will print the available sheets and require the user to specify one.

        Example:

        >>> import tempfile
        >>> import os
        >>> import pandas as pd
        >>> with tempfile.NamedTemporaryFile(delete=False, suffix='.xlsx') as f:
        ...     df1 = pd.DataFrame({
        ...         'name': ['Alice', 'Bob'],
        ...         'age': [30, 25],
        ...         'location': ['New York', 'Los Angeles']
        ...     })
        ...     df2 = pd.DataFrame({
        ...         'name': ['Charlie', 'David'],
        ...         'age': [35, 40],
        ...         'location': ['Chicago', 'Boston']
        ...     })
        ...     with pd.ExcelWriter(f.name) as writer:
        ...         df1.to_excel(writer, sheet_name='Sheet1', index=False)
        ...         df2.to_excel(writer, sheet_name='Sheet2', index=False)
        ...     temp_filename = f.name
        >>> scenario_list = ScenarioList.from_excel(temp_filename, sheet_name='Sheet1')
        >>> len(scenario_list)
        2
        >>> scenario_list[0]['name']
        'Alice'
        >>> scenario_list = ScenarioList.from_excel(temp_filename)  # Should raise an error and list sheets
        Traceback (most recent call last):
        ...
        ValueError: Please provide a sheet name to load data from.
        """
        from edsl.scenarios.Scenario import Scenario
        import pandas as pd

        # Get all sheets
        all_sheets = pd.read_excel(filename, sheet_name=None)

        # If no sheet_name is provided and there is more than one sheet, print available sheets
        if sheet_name is None:
            if len(all_sheets) > 1:
                print("The Excel file contains multiple sheets:")
                for name in all_sheets.keys():
                    print(f"- {name}")
                raise ValueError("Please provide a sheet name to load data from.")
            else:
                # If there is only one sheet, use it
                sheet_name = list(all_sheets.keys())[0]

        # Load the specified or determined sheet
        df = pd.read_excel(filename, sheet_name=sheet_name)

        observations = []
        for _, row in df.iterrows():
            observations.append(Scenario(row.to_dict()))

        return cls(observations)

    @classmethod
    def from_google_sheet(cls, url: str, sheet_name: str = None) -> ScenarioList:
        """Create a ScenarioList from a Google Sheet.

        This method downloads the Google Sheet as an Excel file, saves it to a temporary file,
        and then reads it using the from_excel class method.

        Args:
            url (str): The URL to the Google Sheet.
            sheet_name (str, optional): The name of the sheet to load. If None, the method will behave
                                        the same as from_excel regarding multiple sheets.

        Returns:
            ScenarioList: An instance of the ScenarioList class.

        """
        import pandas as pd
        import tempfile
        import requests

        if "/edit" in url:
            sheet_id = url.split("/d/")[1].split("/edit")[0]
        else:
            raise ValueError("Invalid Google Sheet URL format.")

        export_url = (
            f"https://docs.google.com/spreadsheets/d/{sheet_id}/export?format=xlsx"
        )

        # Download the Google Sheet as an Excel file
        response = requests.get(export_url)
        response.raise_for_status()  # Ensure the request was successful

        # Save the Excel file to a temporary file
        with tempfile.NamedTemporaryFile(suffix=".xlsx", delete=False) as temp_file:
            temp_file.write(response.content)
            temp_filename = temp_file.name

        # Call the from_excel class method with the temporary file
        return cls.from_excel(temp_filename, sheet_name=sheet_name)

    @classmethod
    def from_delimited_file(
        cls, source: Union[str, "ParseResult"], delimiter: str = ","
    ) -> ScenarioList:
        """Create a ScenarioList from a delimited file (CSV/TSV) or URL."""
        import requests
        from edsl.scenarios.Scenario import Scenario
        from urllib.parse import urlparse
        from urllib.parse import ParseResult

        headers = {
            "Accept": "text/csv,application/csv,text/plain",
            "User-Agent": "Mozilla/5.0 (Windows NT 10.0; Win64; x64) AppleWebKit/537.36",
        }

        def is_url(source):
            try:
                result = urlparse(source)
                return all([result.scheme, result.netloc])
            except ValueError:
                return False

        try:
            if isinstance(source, str) and is_url(source):
                response = requests.get(source, headers=headers)
                response.raise_for_status()
                file_obj = StringIO(response.text)
            elif isinstance(source, ParseResult):
                response = requests.get(source.geturl(), headers=headers)
                response.raise_for_status()
                file_obj = StringIO(response.text)
            else:
                file_obj = open(source, "r")

            reader = csv.reader(file_obj, delimiter=delimiter)
            header = next(reader)
            observations = [Scenario(dict(zip(header, row))) for row in reader]

        finally:
            file_obj.close()

        return cls(observations)

    # Convenience methods for specific file types
    @classmethod
    def from_csv(cls, source: Union[str, "ParseResult"]) -> ScenarioList:
        """Create a ScenarioList from a CSV file or URL."""
        return cls.from_delimited_file(source, delimiter=",")

    def left_join(self, other: ScenarioList, by: Union[str, list[str]]) -> ScenarioList:
        """Perform a left join with another ScenarioList, following SQL join semantics.

        Args:
            other: The ScenarioList to join with
            by: String or list of strings representing the key(s) to join on. Cannot be empty.

        >>> s1 = ScenarioList([Scenario({'name': 'Alice', 'age': 30}), Scenario({'name': 'Bob', 'age': 25})])
        >>> s2 = ScenarioList([Scenario({'name': 'Alice', 'location': 'New York'}), Scenario({'name': 'Charlie', 'location': 'Los Angeles'})])
        >>> s3 = s1.left_join(s2, 'name')
        >>> s3 == ScenarioList([Scenario({'age': 30, 'location': 'New York', 'name': 'Alice'}), Scenario({'age': 25, 'location': None, 'name': 'Bob'})])
        True
        """
        from edsl.scenarios.ScenarioJoin import ScenarioJoin

        sj = ScenarioJoin(self, other)
        return sj.left_join(by)

    @classmethod
    def from_tsv(cls, source: Union[str, "ParseResult"]) -> ScenarioList:
        """Create a ScenarioList from a TSV file or URL."""
        return cls.from_delimited_file(source, delimiter="\t")

    def to_dict(self, sort: bool = False, add_edsl_version: bool = True) -> dict:
        """
        >>> s = ScenarioList([Scenario({'food': 'wood chips'}), Scenario({'food': 'wood-fired pizza'})])
        >>> s.to_dict()
        {'scenarios': [{'food': 'wood chips', 'edsl_version': '...', 'edsl_class_name': 'Scenario'}, {'food': 'wood-fired pizza', 'edsl_version': '...', 'edsl_class_name': 'Scenario'}], 'edsl_version': '...', 'edsl_class_name': 'ScenarioList'}

        """
        if sort:
            data = sorted(self, key=lambda x: hash(x))
        else:
            data = self
        d = {"scenarios": [s.to_dict(add_edsl_version=add_edsl_version) for s in data]}
        if add_edsl_version:
            from edsl import __version__

            d["edsl_version"] = __version__
            d["edsl_class_name"] = self.__class__.__name__
        return d

    def to(self, survey: Union["Survey", "QuestionBase"]) -> "Jobs":
        """Create a Jobs object from a ScenarioList and a Survey object.

        :param survey: The Survey object to use for the Jobs object.

        Example:
        >>> from edsl import Survey
        >>> from edsl.jobs.Jobs import Jobs
        >>> from edsl import ScenarioList
        >>> isinstance(ScenarioList.example().to(Survey.example()), Jobs)
        True
        """
        from edsl.surveys.Survey import Survey
        from edsl.questions.QuestionBase import QuestionBase
        from edsl.jobs.Jobs import Jobs

        if isinstance(survey, QuestionBase):
            return Survey([survey]).by(self)
        else:
            return survey.by(self)

    @classmethod
    def gen(cls, scenario_dicts_list: List[dict]) -> ScenarioList:
        """Create a `ScenarioList` from a list of dictionaries.

        Example:

        >>> ScenarioList.gen([{'name': 'Alice'}, {'name': 'Bob'}])
        ScenarioList([Scenario({'name': 'Alice'}), Scenario({'name': 'Bob'})])

        """
        from edsl.scenarios.Scenario import Scenario

        return cls([Scenario(s) for s in scenario_dicts_list])

    @classmethod
    @remove_edsl_version
    def from_dict(cls, data) -> ScenarioList:
        """Create a `ScenarioList` from a dictionary."""
        from edsl.scenarios.Scenario import Scenario

        return cls([Scenario.from_dict(s) for s in data["scenarios"]])

    @classmethod
    def from_nested_dict(cls, data: dict) -> ScenarioList:
        """Create a `ScenarioList` from a nested dictionary."""
        s = ScenarioList()
        for key, value in data.items():
            s.add_list(key, value)
        return s

    def code(self) -> str:
        """Create the Python code representation of a survey."""
        header_lines = [
            "from edsl.scenarios.Scenario import Scenario",
            "from edsl.scenarios.ScenarioList import ScenarioList",
        ]
        lines = ["\n".join(header_lines)]
        names = []
        for index, scenario in enumerate(self):
            lines.append(f"scenario_{index} = " + repr(scenario))
            names.append(f"scenario_{index}")
        lines.append(f"scenarios = ScenarioList([{', '.join(names)}])")
        return lines

    @classmethod
    def example(cls, randomize: bool = False) -> ScenarioList:
        """
        Return an example ScenarioList instance.

        :params randomize: If True, use Scenario's randomize method to randomize the values.
        """
        return cls([Scenario.example(randomize), Scenario.example(randomize)])

    # def rich_print(self) -> None:
    #     """Display an object as a table."""
    #     from rich.table import Table

    #     table = Table(title="ScenarioList")
    #     table.add_column("Index", style="bold")
    #     table.add_column("Scenario")
    #     for i, s in enumerate(self):
    #         table.add_row(str(i), s.rich_print())
    #     return table

    def __getitem__(self, key: Union[int, slice]) -> Any:
        """Return the item at the given index.

        Example:
        >>> s = ScenarioList([Scenario({'age': 22, 'hair': 'brown', 'height': 5.5}), Scenario({'age': 22, 'hair': 'brown', 'height': 5.5})])
        >>> s[0]
        Scenario({'age': 22, 'hair': 'brown', 'height': 5.5})

        >>> s[:1]
        ScenarioList([Scenario({'age': 22, 'hair': 'brown', 'height': 5.5})])

        """
        if isinstance(key, slice):
            return ScenarioList(super().__getitem__(key))
        elif isinstance(key, int):
            return super().__getitem__(key)
        else:
            return self.to_dict(add_edsl_version=False)[key]

    def to_agent_list(self):
        """Convert the ScenarioList to an AgentList.

        Example:

        >>> s = ScenarioList([Scenario({'age': 22, 'hair': 'brown', 'height': 5.5}), Scenario({'age': 22, 'hair': 'brown', 'height': 5.5})])
        >>> s.to_agent_list()
        AgentList([Agent(traits = {'age': 22, 'hair': 'brown', 'height': 5.5}), Agent(traits = {'age': 22, 'hair': 'brown', 'height': 5.5})])
        """
        from edsl.agents.AgentList import AgentList
        from edsl.agents.Agent import Agent
        import warnings

        agents = []
        for scenario in self:
            new_scenario = scenario.copy().data
            if "name" in new_scenario:
                name = new_scenario.pop("name")
                proposed_agent_name = "agent_name"
                while proposed_agent_name not in new_scenario:
                    proposed_agent_name += "_"
                warnings.warn(
                    f"The 'name' field is reserved for the agent's name---putting this value in {proposed_agent_name}"
                )
                new_scenario[proposed_agent_name] = name
                agents.append(Agent(traits=new_scenario, name=name))
            else:
                agents.append(Agent(traits=new_scenario))

        return AgentList(agents)

    def chunk(
        self,
        field,
        num_words: Optional[int] = None,
        num_lines: Optional[int] = None,
        include_original=False,
        hash_original=False,
    ) -> "ScenarioList":
        """Chunk the scenarios based on a field.

        Example:

        >>> s = ScenarioList([Scenario({'text': 'The quick brown fox jumps over the lazy dog.'})])
        >>> s.chunk('text', num_words=3)
        ScenarioList([Scenario({'text': 'The quick brown', 'text_chunk': 0}), Scenario({'text': 'fox jumps over', 'text_chunk': 1}), Scenario({'text': 'the lazy dog.', 'text_chunk': 2})])
        """
        new_scenarios = []
        for scenario in self:
            replacement_scenarios = scenario.chunk(
                field,
                num_words=num_words,
                num_lines=num_lines,
                include_original=include_original,
                hash_original=hash_original,
            )
            new_scenarios.extend(replacement_scenarios)
        return ScenarioList(new_scenarios)


if __name__ == "__main__":
    import doctest

    doctest.testmod(optionflags=doctest.ELLIPSIS)<|MERGE_RESOLUTION|>--- conflicted
+++ resolved
@@ -1,7 +1,6 @@
 """A list of Scenarios to be used in a survey."""
 
 from __future__ import annotations
-<<<<<<< HEAD
 from typing import (
     Any,
     Optional,
@@ -17,9 +16,6 @@
 except ImportError:
     from typing_extensions import TypeAlias
 
-=======
-from typing import Any, Optional, Union, List, Callable, TYPE_CHECKING, Tuple, Dict
->>>>>>> a8281913
 import csv
 import random
 from io import StringIO
