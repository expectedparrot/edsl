--- conflicted
+++ resolved
@@ -6,10 +6,7 @@
 from typing import Dict, Any, IO, Optional, Literal
 import requests
 from urllib.parse import urlparse
-<<<<<<< HEAD
-=======
 import time
->>>>>>> 39024128
 import subprocess
 import google.generativeai as genai
 
@@ -540,12 +537,11 @@
         # Create and return a new File instance
         return cls(download_path, mime_type=mime_type)
 
-<<<<<<< HEAD
     def create_link(self, custom_filename=None, style=None):
         from edsl.scenarios.ConstructDownloadLink import ConstructDownloadLink
 
         return ConstructDownloadLink(self).create_link(custom_filename, style)
-=======
+      
     @classmethod
     def from_url_screenshot(
         cls,
@@ -599,7 +595,6 @@
         loop.close()
 
         return cls(download_path, mime_type="image/png")
->>>>>>> 39024128
 
 
 class CSVFileStore(FileStore):
