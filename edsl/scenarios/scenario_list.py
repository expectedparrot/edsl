--- conflicted
+++ resolved
@@ -379,7 +379,6 @@
         """
         return self.data[index]
 
-<<<<<<< HEAD
     def slice(self, slice_str: str) -> ScenarioList:
         """Get a slice of the ScenarioList using string notation.
 
@@ -425,8 +424,6 @@
         slice_obj = slice(start, stop, step)
         return self[slice_obj]
 
-=======
->>>>>>> e60a3a39
     def sum(self, field: str) -> int:
         """Sum the values of a field across all scenarios."""
         return sum(scenario[field] for scenario in self)
@@ -1779,7 +1776,6 @@
             if d["question_type"] == "free_text":
                 if "question_options" in d:
                     _ = d.pop("question_options")
-<<<<<<< HEAD
             if "question_name" not in d or d["question_name"] is None:
                 d["question_name"] = f"question_{index}"
 
@@ -1790,14 +1786,6 @@
             if "weight" in d:
                 d["weight"] = float(d["weight"])
 
-=======
-            if "question_name" not in d or d["question_name"] == None:
-                d["question_name"] = f"question_{index}"
-
-            if d["question_type"] == None:
-                d["question_type"] = "free_text"
-                d["question_options"] = None
->>>>>>> e60a3a39
             new_d = d
             question = QuestionBase.from_dict(new_d)
             s.add_question(question)
@@ -2127,15 +2115,13 @@
         >>> d['codebook'] == {'food': 'description'}
         True
 
-<<<<<<< HEAD
+        >>> # To exclude edsl_version and edsl_class_name, explicitly set add_edsl_version=False
+        >>> s.to_dict(add_edsl_version=False)
+        {'scenarios': [{'food': 'wood chips'}], 'codebook': {'food': 'description'}}
+
         >>> # To include edsl_version and edsl_class_name, explicitly set add_edsl_version=True
         >>> s.to_dict(add_edsl_version=True)  # doctest: +ELLIPSIS
         {'scenarios': [{'food': 'wood chips', 'edsl_version': '...', 'edsl_class_name': 'Scenario'}], 'codebook': {'food': 'description'}, 'edsl_version': '...', 'edsl_class_name': 'ScenarioList'}
-=======
-        >>> # To exclude edsl_version and edsl_class_name, explicitly set add_edsl_version=False
-        >>> s.to_dict(add_edsl_version=False)
-        {'scenarios': [{'food': 'wood chips'}], 'codebook': {'food': 'description'}}
->>>>>>> e60a3a39
         """
         if sort:
             data = sorted(self, key=lambda x: hash(x))
