--- conflicted
+++ resolved
@@ -395,7 +395,6 @@
         self._resolve_server_response(response)
         response_json = response.json()
 
-<<<<<<< HEAD
         if object_type == "scenario":
             json_data = json.dumps(
                 object.to_dict(),
@@ -411,10 +410,8 @@
             response = requests.put(
                 signed_url, data=json_data.encode(), headers=headers
             )
-=======
         owner_username = response_json.get("owner_username")
         object_alias = response_json.get("alias")
->>>>>>> 3cfb8ee4
 
         return {
             "description": response_json.get("description"),
