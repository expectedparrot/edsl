"""A Survey is a collection of questions that can be administered to an Agent or a Human.

This module defines the Survey class, which is the central data structure for creating
and managing surveys. A Survey consists of questions, instructions, and rules that
determine the flow of questions based on previous answers.

Surveys can include skip logic, memory management, and question groups, making them
flexible for a variety of use cases from simple linear questionnaires to complex
branching surveys with conditional logic.
"""

from __future__ import annotations
import re
import random
from collections import UserDict
from uuid import uuid4

from typing import (
    Any,
    Generator,
    Optional,
    Union,
    List,
    Callable,
    TYPE_CHECKING,
    Dict,
    Tuple,
)
from typing_extensions import Literal
from ..base import Base
from ..scenarios import Scenario
from ..utilities import remove_edsl_version

if TYPE_CHECKING:
    from ..questions import QuestionBase
    from ..agents import Agent, AgentList
    from .dag import DAG
    from ..language_models import LanguageModel, ModelList
    from ..caching import Cache
    from ..jobs import Jobs
    from ..results import Results, Result
    from ..scenarios import ScenarioList
    from ..buckets.bucket_collection import BucketCollection
    from ..key_management.key_lookup import KeyLookup
    from ..scenarios import FileStore

    # Define types for documentation purpose only
    VisibilityType = Literal["unlisted", "public", "private"]
    Table = Any  # Type for table display
    # Type alias for docx document
    Document = Any

    QuestionType = Union[QuestionBase, "Instruction", "ChangeInstruction"]
    QuestionGroupType = Dict[str, Tuple[int, int]]


from ..instructions import InstructionCollection
from ..instructions import Instruction
from ..instructions import ChangeInstruction

from .base import EndOfSurvey, EndOfSurveyParent
from .descriptors import QuestionsDescriptor
from .memory import MemoryPlan
from .survey_flow_visualization import SurveyFlowVisualization
from ..instructions import InstructionHandler
from .edit_survey import EditSurvey
from .survey_simulator import Simulator
from .memory import MemoryManagement
from .rules import RuleManager, RuleCollection
from .survey_export import SurveyExport
from .exceptions import SurveyCreationError, SurveyHasNoRulesError, SurveyError


class PseudoIndices(UserDict):
    """A dictionary of pseudo-indices for the survey.

    This class manages indices for both questions and instructions in a survey. It assigns
    floating-point indices to instructions so they can be interspersed between integer-indexed
    questions while maintaining order. This is crucial for properly serializing and deserializing
    surveys with both questions and instructions.

    Attributes:
        data (dict): The underlying dictionary mapping item names to their pseudo-indices.
    """

    @property
    def max_pseudo_index(self) -> float:
        """Return the maximum pseudo index in the survey.

        Returns:
            float: The highest pseudo-index value currently assigned, or -1 if empty.

        Examples:
            >>> Survey.example()._pseudo_indices.max_pseudo_index
            2
        """
        if len(self) == 0:
            return -1
        return max(self.values())

    @property
    def last_item_was_instruction(self) -> bool:
        """Determine if the last item added to the survey was an instruction.

        This is used to determine the pseudo-index of the next item added to the survey.
        Instructions are assigned floating-point indices (e.g., 1.5) while questions
        have integer indices.

        Returns:
            bool: True if the last added item was an instruction, False otherwise.

        Examples:
            >>> s = Survey.example()
            >>> s._pseudo_indices.last_item_was_instruction
            False
            >>> from edsl.instructions import Instruction
            >>> s = s.add_instruction(Instruction(text="Pay attention to the following questions.", name="intro"))
            >>> s._pseudo_indices.last_item_was_instruction
            True
        """
        return isinstance(self.max_pseudo_index, float)


class Survey(Base):
    """A collection of questions with logic for navigating between them.

    Survey is the main class for creating, modifying, and running surveys. It supports:

    - Skip logic: conditional navigation between questions based on previous answers
    - Memory: controlling which previous answers are visible to agents
    - Question grouping: organizing questions into logical sections
    - Randomization: randomly ordering certain questions to reduce bias
    - Instructions: adding non-question elements to guide respondents

    A Survey instance can be used to:
    1. Define a set of questions and their order
    2. Add rules for navigating between questions
    3. Run the survey with agents or humans
    4. Export the survey in various formats

    The survey maintains the order of questions, any skip logic rules, and handles
    serialization for storage or transmission.
    """

    __documentation__ = """https://docs.expectedparrot.com/en/latest/surveys.html"""

    questions = QuestionsDescriptor()
    """A descriptor that manages the list of questions in the survey.
    
    This descriptor handles the setting and getting of questions, ensuring
    proper validation and maintaining internal data structures. It manages
    both direct question objects and their names.
    
    The underlying questions are stored in the protected `_questions` attribute,
    while this property provides the public interface for accessing them.
    
    Notes:
        - The presumed order of the survey is the order in which questions are added
        - Questions must have unique names within a survey
        - Each question can have rules associated with it that determine the next question
    """

    def __init__(
        self,
        questions: Optional[List["QuestionType"]] = None,
        memory_plan: Optional["MemoryPlan"] = None,
        rule_collection: Optional["RuleCollection"] = None,
        question_groups: Optional["QuestionGroupType"] = None,
        name: Optional[str] = None,
        questions_to_randomize: Optional[List[str]] = None,
    ):
        """Initialize a new Survey instance.

        This constructor sets up a new survey with the provided questions and optional
        configuration for memory, rules, grouping, and randomization.

        Args:
            questions: A list of question objects to include in the survey.
                Can include QuestionBase objects, Instructions, and ChangeInstructions.
            memory_plan: Defines which previous questions and answers are available
                when answering each question. If None, a default plan is created.
            rule_collection: Contains rules for determining which question comes next
                based on previous answers. If None, default sequential rules are created.
            question_groups: A dictionary mapping group names to (start_idx, end_idx)
                tuples that define groups of questions.
            name: DEPRECATED. The name of the survey.
            questions_to_randomize: A list of question names to randomize when the
                survey is drawn. This affects the order of options in these questions.

        Examples:
            Create a basic survey with three questions:

            >>> from edsl import QuestionFreeText
            >>> q1 = QuestionFreeText(question_text="What is your name?", question_name="name")
            >>> q2 = QuestionFreeText(question_text="What is your favorite color?", question_name="color")
            >>> q3 = QuestionFreeText(question_text="Is a hot dog a sandwich?", question_name="food")
            >>> s = Survey([q1, q2, q3])

            Create a survey with question groups:

            >>> s = Survey([q1, q2, q3], question_groups={"demographics": (0, 1), "food_questions": (2, 2)})
        """

        self.raw_passed_questions = questions

        true_questions = self._process_raw_questions(self.raw_passed_questions)

        self.rule_collection = RuleCollection(
            num_questions=len(true_questions) if true_questions else None
        )
        # the RuleCollection needs to be present while we add the questions; we might override this later
        # if a rule_collection is provided. This allows us to serialize the survey with the rule_collection.

        # this is where the Questions constructor is called.
        self.questions = true_questions
        # self.instruction_names_to_instructions = instruction_names_to_instructions

        self.memory_plan = memory_plan or MemoryPlan(self)
        if question_groups is not None:
            self.question_groups = question_groups
        else:
            self.question_groups = {}

        # if a rule collection is provided, use it instead of the constructed one
        if rule_collection is not None:
            self.rule_collection = rule_collection

        # if name is not None:
        #     import warnings

        #     warnings.warn("name parameter to a survey is deprecated.")
        self.name = name

        if questions_to_randomize is not None:
            self.questions_to_randomize = questions_to_randomize
        else:
            self.questions_to_randomize = []

        self._seed: Optional[int] = None

        # Cache the InstructionCollection
        self._cached_instruction_collection: Optional[InstructionCollection] = None

        self._exporter = SurveyExport(self)

    def clipboard_data(self):
        """Return the clipboard data for the survey."""
        text = []
        for question in self.questions:
            text.append(question.human_readable())
        return "\n\n".join(text)

    @classmethod
    def auto_survey(
        cls, overall_question: str, population: str, num_questions: int
    ) -> Survey:
        """Create a survey with a single question that asks the user how they are doing."""
        from edsl import ext

        survey_info = ext.create_survey(
            overall_question=overall_question,
            population=population,
            num_questions=num_questions,
        )
        return survey_info["survey"]

    def generate_description(self) -> str:
        """Generate a description of the survey."""
        from ..questions import QuestionFreeText

        question_texts = [q.question_text for q in self.questions]
        q = QuestionFreeText(
            question_text=f"What is a good one sentence description of this survey? The questions are: {question_texts}",
            question_name="description",
        )
        results = q.run(verbose=False)
        return results.select("answer.description").first()

    def question_names_valid(self) -> bool:
        """Check if the question names are valid."""
        return all(q.is_valid_question_name() for q in self.questions)

    def question_to_attributes(self) -> dict:
        """Return a dictionary of question attributes.

        >>> s = Survey.example()
        >>> s.question_to_attributes()
        {'q0': {'question_text': 'Do you like school?', 'question_type': 'multiple_choice', 'question_options': ['yes', 'no']}, 'q1': {'question_text': 'Why not?', 'question_type': 'multiple_choice', 'question_options': ['killer bees in cafeteria', 'other']}, 'q2': {'question_text': 'Why?', 'question_type': 'multiple_choice', 'question_options': ['**lack*** of killer bees in cafeteria', 'other']}}
        """
        return {
            q.question_name: {
                "question_text": q.question_text,
                "question_type": q.question_type,
                "question_options": (
                    None if not hasattr(q, "question_options") else q.question_options
                ),
            }
            for q in self.questions
        }

    def draw(self) -> "Survey":
        """Return a new survey with a randomly selected permutation of the options."""
        if self._seed is None:  # only set once
            self._seed = hash(self)
            random.seed(self._seed)  # type: ignore

        # Always create new questions to avoid sharing state between interviews
        new_questions = []
        for question in self.questions:
            if question.question_name in self.questions_to_randomize:
                new_questions.append(question.draw())
            else:
                new_questions.append(question.duplicate())

        d = self.to_dict()
        d["questions"] = [q.to_dict() for q in new_questions]
        new_survey = Survey.from_dict(d)
        # Preserve any non-serialized attributes from the new_questions
        for i, new_question in enumerate(new_questions):
            survey_question = new_survey.questions[i]
            if hasattr(new_question, "exception_to_throw"):
                survey_question.exception_to_throw = new_question.exception_to_throw
            if hasattr(new_question, "override_answer"):
                survey_question.override_answer = new_question.override_answer
        return new_survey

    def _process_raw_questions(self, questions: Optional[List["QuestionType"]]) -> list:
        """Process the raw questions passed to the survey."""
        handler = InstructionHandler(self)
        result = handler.separate_questions_and_instructions(questions or [])

        # Handle result safely for mypy
        if (
            hasattr(result, "true_questions")
            and hasattr(result, "instruction_names_to_instructions")
            and hasattr(result, "pseudo_indices")
        ):
            # It's the SeparatedComponents dataclass
            self._instruction_names_to_instructions = result.instruction_names_to_instructions  # type: ignore
            self._pseudo_indices = PseudoIndices(result.pseudo_indices)  # type: ignore
            return result.true_questions  # type: ignore
        else:
            # For older versions that return a tuple
            # This is a hacky way to get mypy to allow tuple unpacking of an Any type
            result_list = list(result)  # type: ignore
            if len(result_list) == 3:
                true_q = result_list[0]
                inst_dict = result_list[1]
                pseudo_idx = result_list[2]
                self._instruction_names_to_instructions = inst_dict
                self._pseudo_indices = PseudoIndices(pseudo_idx)
                return true_q
            else:
                raise TypeError(
                    f"Unexpected result type from separate_questions_and_instructions: {type(result)}"
                )

    @property
    def _relevant_instructions_dict(self) -> InstructionCollection:
        """Return a dictionary with keys as question names and values as instructions that are relevant to the question."""
        if self._cached_instruction_collection is None:
            self._cached_instruction_collection = InstructionCollection(
                self._instruction_names_to_instructions, self.questions
            )
        return self._cached_instruction_collection

    def _relevant_instructions(self, question: QuestionBase) -> dict:
        """Return instructions that are relevant to the question."""
        return self._relevant_instructions_dict[question]

    def show_flow(self, filename: Optional[str] = None) -> None:
        """Show the flow of the survey."""
        SurveyFlowVisualization(self).show_flow(filename=filename)

    def add_instruction(
        self, instruction: Union["Instruction", "ChangeInstruction"]
    ) -> Survey:
        """
        Add an instruction to the survey.

        :param instruction: The instruction to add to the survey.

        >>> from edsl import Instruction
        >>> i = Instruction(text="Pay attention to the following questions.", name="intro")
        >>> s = Survey().add_instruction(i)
        >>> s._instruction_names_to_instructions
        {'intro': Instruction(name="intro", text="Pay attention to the following questions.")}
        >>> s._pseudo_indices
        {'intro': -0.5}
        """
        return EditSurvey(self).add_instruction(instruction)

    @classmethod
    def random_survey(cls):
        return Simulator.random_survey()

    def simulate(self) -> dict:
        """Simulate the survey and return the answers."""
        return Simulator(self).simulate()

    def _get_question_index(
        self, q: Union["QuestionBase", str, EndOfSurveyParent]
    ) -> Union[int, EndOfSurveyParent]:
        """Return the index of the question or EndOfSurvey object.

        :param q: The question or question name to get the index of.

        It can handle it if the user passes in the question name, the question object, or the EndOfSurvey object.

        >>> s = Survey.example()
        >>> s._get_question_index("q0")
        0

        This doesnt' work with questions that don't exist:

        # Example with a non-existent question name would raise SurveyError
        """
        if q is EndOfSurvey:
            return EndOfSurvey
        else:
            if isinstance(q, str):
                question_name = q
            elif isinstance(q, EndOfSurveyParent):
                return EndOfSurvey
            else:
                question_name = q.question_name
            if question_name not in self.question_name_to_index:
                raise SurveyError(
                    f"""Question name {question_name} not found in survey. The current question names are {self.question_name_to_index}."""
                )
            return self.question_name_to_index[question_name]

    def _get_question_by_name(self, question_name: str) -> QuestionBase:
        """Return the question object given the question name.

        :param question_name: The name of the question to get.

        >>> s = Survey.example()
        >>> s._get_question_by_name("q0")
        Question('multiple_choice', question_name = \"""q0\""", question_text = \"""Do you like school?\""", question_options = ['yes', 'no'])
        """
        if question_name not in self.question_name_to_index:
            raise SurveyError(f"Question name {question_name} not found in survey.")
        return self.questions[self.question_name_to_index[question_name]]

    def get(self, question_name: str) -> QuestionBase:
        """Return the question object given the question name."""
        return self._get_question_by_name(question_name)

    def question_names_to_questions(self) -> dict:
        """Return a dictionary mapping question names to question attributes."""
        # For performance: avoid expensive duplication, just return question references
        result = {q.question_name: q for q in self.questions}
        return result

    @property
    def question_names(self) -> list[str]:
        """Return a list of question names in the survey.

        Example:

        >>> s = Survey.example()
        >>> s.question_names
        ['q0', 'q1', 'q2']
        """
        return [q.question_name for q in self.questions]

    @property
    def question_name_to_index(self) -> dict[str, int]:
        """Return a dictionary mapping question names to question indices.

        Example:

        >>> s = Survey.example()
        >>> s.question_name_to_index
        {'q0': 0, 'q1': 1, 'q2': 2}
        """
        return {q.question_name: i for i, q in enumerate(self.questions)}

    def to_long_format(
        self, scenario_list: "ScenarioList"
    ) -> Tuple[List[QuestionBase], ScenarioList]:
        """Return a new survey with the questions in long format and the associated scenario list."""

        from ..questions.loop_processor import LongSurveyLoopProcessor

        lp = LongSurveyLoopProcessor(self, scenario_list)
        return lp.process_templates_for_all_questions()

    def to_dict(self, add_edsl_version: bool = True) -> dict[str, Any]:
        """Serialize the Survey object to a dictionary for storage or transmission.

        This method converts the entire survey structure, including questions, rules,
        memory plan, and question groups, into a dictionary that can be serialized to JSON.
        This is essential for saving surveys, sharing them, or transferring them between
        systems.

        The serialized dictionary contains the complete state of the survey, allowing it
        to be fully reconstructed using the from_dict() method.

        Args:
            add_edsl_version: If True (default), includes the EDSL version and class name
                in the dictionary, which can be useful for backward compatibility when
                deserializing.

        Returns:
            dict[str, Any]: A dictionary representation of the survey with the following keys:
                - 'questions': List of serialized questions and instructions
                - 'memory_plan': Serialized memory plan
                - 'rule_collection': Serialized rule collection
                - 'question_groups': Dictionary of question groups
                - 'questions_to_randomize': List of questions to randomize (if any)
                - 'edsl_version': EDSL version (if add_edsl_version=True)
                - 'edsl_class_name': Class name (if add_edsl_version=True)

        Examples:
            >>> s = Survey.example()
            >>> s.to_dict(add_edsl_version=False).keys()
            dict_keys(['questions', 'memory_plan', 'rule_collection', 'question_groups'])

            With version information:

            >>> d = s.to_dict(add_edsl_version=True)
            >>> 'edsl_version' in d and 'edsl_class_name' in d
            True
        """
        from edsl import __version__

        # Create the base dictionary with all survey components
        d = {
            "questions": [
                q.to_dict(add_edsl_version=add_edsl_version)
                for q in self._recombined_questions_and_instructions()
            ],
            "memory_plan": self.memory_plan.to_dict(add_edsl_version=add_edsl_version),
            "rule_collection": self.rule_collection.to_dict(
                add_edsl_version=add_edsl_version
            ),
            "question_groups": self.question_groups,
        }
        if self.name is not None:
            d["name"] = self.name

        # Include randomization information if present
        if self.questions_to_randomize != []:
            d["questions_to_randomize"] = self.questions_to_randomize

        # Add version information if requested
        if add_edsl_version:
            d["edsl_version"] = __version__
            d["edsl_class_name"] = "Survey"

        return d

    @classmethod
    @remove_edsl_version
    def from_dict(cls, data: dict) -> Survey:
        """Reconstruct a Survey object from its dictionary representation.

        This class method is the counterpart to to_dict() and allows you to recreate
        a Survey object from a serialized dictionary. This is useful for loading saved
        surveys, receiving surveys from other systems, or cloning surveys.

        The method handles deserialization of all survey components, including questions,
        instructions, memory plan, rules, and question groups.

        Args:
            data: A dictionary containing the serialized survey data, typically
                created by the to_dict() method.

        Returns:
            Survey: A fully reconstructed Survey object with all the original
                questions, rules, and configuration.

        Examples:
            Create a survey, serialize it, and deserialize it back:

            >>> d = Survey.example().to_dict()
            >>> s = Survey.from_dict(d)
            >>> s == Survey.example()
            True

            Works with instructions as well:

            >>> s = Survey.example(include_instructions=True)
            >>> d = s.to_dict()
            >>> news = Survey.from_dict(d)
            >>> news == s
            True
        """

        # Helper function to determine the correct class for each serialized component
        def get_class(pass_dict):
            from ..questions import QuestionBase

            if (class_name := pass_dict.get("edsl_class_name")) == "QuestionBase":
                return QuestionBase
            elif pass_dict.get("edsl_class_name") == "QuestionDict":
                from ..questions import QuestionDict

                return QuestionDict
            elif class_name == "Instruction":
                from ..instructions import Instruction

                return Instruction
            elif class_name == "ChangeInstruction":
                from ..instructions import ChangeInstruction

                return ChangeInstruction
            else:
                return QuestionBase

        # Deserialize each question and instruction
        questions = [
            get_class(q_dict).from_dict(q_dict) for q_dict in data["questions"]
        ]

        # Deserialize the memory plan
        memory_plan = MemoryPlan.from_dict(data["memory_plan"])

        # Get the list of questions to randomize if present
        if "questions_to_randomize" in data:
            questions_to_randomize = data["questions_to_randomize"]
        else:
            questions_to_randomize = None

        if "name" in data:
            name = data["name"]
        else:
            name = None

        # Create and return the reconstructed survey
        survey = cls(
            questions=questions,
            memory_plan=memory_plan,
            rule_collection=RuleCollection.from_dict(data["rule_collection"]),
            question_groups=data["question_groups"],
            questions_to_randomize=questions_to_randomize,
            name=name,
        )
        return survey

    @property
    def scenario_attributes(self) -> list[str]:
        """Return a list of attributes that admissible Scenarios should have.

        Here we have a survey with a question that uses a jinja2 style {{ }} template:

        >>> from edsl import QuestionFreeText
        >>> s = Survey().add_question(QuestionFreeText(question_text="{{ greeting }}. What is your name?", question_name="name"))
        >>> s.scenario_attributes
        ['greeting']

        >>> s = Survey().add_question(QuestionFreeText(question_text="{{ greeting }}. What is your {{ attribute }}?", question_name="name"))
        >>> s.scenario_attributes
        ['greeting', 'attribute']


        """
        temp = []
        for question in self.questions:
            question_text = question.question_text
            # extract the contents of all {{ }} in the question text using regex
            matches = re.findall(r"\{\{(.+?)\}\}", question_text)
            # remove whitespace
            matches = [match.strip() for match in matches]
            # add them to the temp list
            temp.extend(matches)
        return temp

    @property
    def parameters(self) -> set:
        """Return a set of parameters in the survey.

        >>> s = Survey.example()
        >>> s.parameters
        set()
        """
        return set.union(*[q.parameters for q in self.questions])

    @property
    def parameters_by_question(self) -> dict[str, set]:
        """Return a dictionary of parameters by question in the survey.
        >>> from edsl import QuestionFreeText
        >>> q = QuestionFreeText(question_name = "example", question_text = "What is the capital of {{ country }}?")
        >>> s = Survey([q])
        >>> s.parameters_by_question
        {'example': {'country'}}
        """
        return {q.question_name: q.parameters for q in self.questions}

    def __add__(self, other: Survey) -> Survey:
        """Combine two surveys.

        :param other: The other survey to combine with this one.
        >>> s1 = Survey.example()
        >>> from edsl import QuestionFreeText
        >>> s2 = Survey([QuestionFreeText(question_text="What is your name?", question_name="yo")])
        >>> s3 = s1.clear_non_default_rules() + s2
        >>> len(s3.questions)
        4

        """
        if (
            len(self.rule_collection.non_default_rules) > 0
            or len(other.rule_collection.non_default_rules) > 0
        ):
            raise SurveyCreationError(
                "Cannot combine two surveys with non-default rules. Please use the 'clear_non_default_rules' method to remove non-default rules from the survey.",
            )

        return Survey(questions=self.questions + other.questions)

    def move_question(self, identifier: Union[str, int], new_index: int) -> Survey:
        """
        >>> from edsl import QuestionMultipleChoice, Survey
        >>> s = Survey.example()
        >>> s.question_names
        ['q0', 'q1', 'q2']
        >>> s.move_question("q0", 2).question_names
        ['q1', 'q2', 'q0']
        """
        return EditSurvey(self).move_question(identifier, new_index)

    def delete_question(self, identifier: Union[str, int]) -> Survey:
        """
        Delete a question from the survey.

        :param identifier: The name or index of the question to delete.
        :return: The updated Survey object.

        >>> from edsl import QuestionMultipleChoice, Survey
        >>> q1 = QuestionMultipleChoice(question_text="Q1", question_options=["A", "B"], question_name="q1")
        >>> q2 = QuestionMultipleChoice(question_text="Q2", question_options=["C", "D"], question_name="q2")
        >>> s = Survey().add_question(q1).add_question(q2)
        >>> _ = s.delete_question("q1")
        >>> len(s.questions)
        1
        >>> _ = s.delete_question(0)
        >>> len(s.questions)
        0
        """
        return EditSurvey(self).delete_question(identifier)

    def add_question(
        self, question: QuestionBase, index: Optional[int] = None
    ) -> Survey:
        """
        Add a question to survey.

        :param question: The question to add to the survey.
        :param question_name: The name of the question. If not provided, the question name is used.

        The question is appended at the end of the self.questions list
        A default rule is created that the next index is the next question.

        >>> from edsl import QuestionMultipleChoice
        >>> q = QuestionMultipleChoice(question_text = "Do you like school?", question_options=["yes", "no"], question_name="q0")
        >>> s = Survey().add_question(q)

        # Adding a question with a duplicate name would raise SurveyCreationError
        """
        return EditSurvey(self).add_question(question, index)

    def add_summation_question(
        self,
        question_name: str = "total_score",
        include: Optional[List[Union[str, "QuestionBase"]]] = None,
    ) -> "Survey":
        """Add a compute question that sums answers from prior numeric questions.

        This convenience method appends a `compute` question that renders the sum of
        answers from all previous questions of type `numerical` or `linear_scale`.
        Optionally, pass a subset to include. Prior answers are available automatically
        to the compute template; no extra memory wiring is required.

        Args:
            question_name: Name for the new compute question.
            include: Optional list of question names or question objects to include;
                if omitted, all prior `numerical` and `linear_scale` questions are used.

        Returns:
            Survey: The updated survey (supports chaining).

        Raises:
            SurveyCreationError: If any included question is not of an
                allowed type, or if none are available.

        Example:
            Adds a `total_score` question that sums prior numeric answers.
        """
        # Resolve included questions
        if include is None:
            included_questions: List["QuestionBase"] = [
                q
                for q in self.questions
                if getattr(q, "question_type", None) in ("numerical", "linear_scale")
            ]
        else:
            name_to_q = self.question_names_to_questions()
            included_questions = []
            for item in include:
                if isinstance(item, str):
                    if item not in name_to_q:
                        raise SurveyCreationError(
                            f"Question '{item}' not found in survey."
                        )
                    q_obj = name_to_q[item]
                else:
                    q_obj = item

                if getattr(q_obj, "question_type", None) not in (
                    "numerical",
                    "linear_scale",
                ):
                    raise SurveyCreationError(
                        f"Question '{q_obj.question_name}' must be of type 'numerical' or 'linear_scale'."
                    )
                included_questions.append(q_obj)

        # Must have at least one valid prior question
        if not included_questions:
            raise SurveyCreationError(
                "No prior 'numerical' or 'linear_scale' questions available to sum."
            )

        # Build the Jinja template to sum answers
        answers_expr = ", ".join(
            f"{q.question_name}.answer" for q in included_questions
        )
        question_text = (
            f"{{% set numbers = [{answers_expr}] %}}\n"  # list of answers
            "{{ numbers | sum }}"
        )

        # Create and add the compute question
        from ..questions import QuestionCompute

        compute_q = QuestionCompute(
            question_name=question_name, question_text=question_text
        )
        return self.add_question(compute_q)

    def _recombined_questions_and_instructions(
        self,
    ) -> List[Union["QuestionBase", "Instruction"]]:
        """Return a list of questions and instructions sorted by pseudo index."""
        questions_and_instructions = list(self.questions) + list(
            self._instruction_names_to_instructions.values()
        )
        return sorted(
            questions_and_instructions, key=lambda x: self._pseudo_indices[x.name]
        )

    # NEW: Public alias for compatibility with other modules such as SurveyExport
    def recombined_questions_and_instructions(
        self,
    ) -> List[Union["QuestionBase", "Instruction"]]:
        """Return a list of questions and instructions (public wrapper).

        This is a thin wrapper around the internal
        `_recombined_questions_and_instructions` method, provided for
        compatibility with modules that expect a public accessor.
        """
        return self._recombined_questions_and_instructions()

    def set_full_memory_mode(self) -> Survey:
        """Configure the survey so agents remember all previous questions and answers.

        In full memory mode, when an agent answers any question, it will have access to
        all previously asked questions and the agent's answers to them. This is useful
        for surveys where later questions build on or reference earlier responses.

        Returns:
            Survey: The modified survey instance (allows for method chaining).

        Examples:
            >>> s = Survey.example().set_full_memory_mode()
        """
        MemoryManagement(self)._set_memory_plan(lambda i: self.question_names[:i])
        return self

    def set_lagged_memory(self, lags: int) -> Survey:
        """Configure the survey so agents remember a limited window of previous questions.

        In lagged memory mode, when an agent answers a question, it will only have access
        to the most recent 'lags' number of questions and answers. This is useful for
        limiting context when only recent questions are relevant.

        Args:
            lags: The number of previous questions to remember. For example, if lags=2,
                only the two most recent questions and answers will be remembered.

        Returns:
            Survey: The modified survey instance (allows for method chaining).

        Examples:
            Remember only the two most recent questions:

            >>> s = Survey.example().set_lagged_memory(2)
        """
        MemoryManagement(self)._set_memory_plan(
            lambda i: self.question_names[max(0, i - lags) : i]
        )
        return self

    def _set_memory_plan(self, prior_questions_func: Callable) -> None:
        """Set a custom memory plan based on a provided function.

        This is an internal method used to define custom memory plans. The function
        provided determines which previous questions should be remembered for each
        question index.

        Args:
            prior_questions_func: A function that takes the index of the current question
                and returns a list of question names to remember.

        Examples:
            >>> s = Survey.example()
            >>> s._set_memory_plan(lambda i: s.question_names[:i])
        """
        MemoryManagement(self)._set_memory_plan(prior_questions_func)

    def add_targeted_memory(
        self,
        focal_question: Union[QuestionBase, str],
        prior_question: Union[QuestionBase, str],
    ) -> Survey:
        """Configure the survey so a specific question has access to a prior question's answer.

        This method allows you to define memory relationships between specific questions.
        When an agent answers the focal_question, it will have access to the prior_question
        and its answer, regardless of other memory settings.

        Args:
            focal_question: The question for which to add memory, specified either as a
                QuestionBase object or its question_name string.
            prior_question: The prior question to remember, specified either as a
                QuestionBase object or its question_name string.

        Returns:
            Survey: The modified survey instance (allows for method chaining).

        Examples:
            When answering q2, remember the answer to q0:

            >>> s = Survey.example().add_targeted_memory("q2", "q0")
            >>> s.memory_plan
            {'q2': Memory(prior_questions=['q0'])}
        """
        return MemoryManagement(self).add_targeted_memory(
            focal_question, prior_question
        )

    def add_memory_collection(
        self,
        focal_question: Union[QuestionBase, str],
        prior_questions: List[Union[QuestionBase, str]],
    ) -> Survey:
        """Configure the survey so a specific question has access to multiple prior questions.

        This method allows you to define memory relationships between specific questions.
        When an agent answers the focal_question, it will have access to all the questions
        and answers specified in prior_questions.

        Args:
            focal_question: The question for which to add memory, specified either as a
                QuestionBase object or its question_name string.
            prior_questions: A list of prior questions to remember, each specified either
                as a QuestionBase object or its question_name string.

        Returns:
            Survey: The modified survey instance (allows for method chaining).

        Examples:
            When answering q2, remember the answers to both q0 and q1:

            >>> s = Survey.example().add_memory_collection("q2", ["q0", "q1"])
            >>> s.memory_plan
            {'q2': Memory(prior_questions=['q0', 'q1'])}
        """
        return MemoryManagement(self).add_memory_collection(
            focal_question, prior_questions
        )

    def add_question_group(
        self,
        start_question: Union[QuestionBase, str],
        end_question: Union[QuestionBase, str],
        group_name: str,
    ) -> Survey:
        """Create a logical group of questions within the survey.

        Question groups allow you to organize questions into meaningful sections,
        which can be useful for:
        - Analysis (analyzing responses by section)
        - Navigation (jumping between sections)
        - Presentation (displaying sections with headers)

        Groups are defined by a contiguous range of questions from start_question
        to end_question, inclusive. Groups cannot overlap with other groups.

        Args:
            start_question: The first question in the group, specified either as a
                QuestionBase object or its question_name string.
            end_question: The last question in the group, specified either as a
                QuestionBase object or its question_name string.
            group_name: A name for the group. Must be a valid Python identifier
                and must not conflict with existing group or question names.

        Returns:
            Survey: The modified survey instance (allows for method chaining).

        Raises:
            SurveyCreationError: If the group name is invalid, already exists,
                conflicts with a question name, if start comes after end,
                or if the group overlaps with an existing group.

        Examples:
            Create a group of questions for demographics:

            >>> s = Survey.example().add_question_group("q0", "q1", "group1")
            >>> s.question_groups
            {'group1': (0, 1)}

            Group names must be valid Python identifiers:

            >>> from edsl.surveys.exceptions import SurveyCreationError
            >>> # Example showing invalid group name error
            >>> try:
            ...     Survey.example().add_question_group("q0", "q2", "1group1")
            ... except SurveyCreationError:
            ...     print("Error: Invalid group name (as expected)")
            Error: Invalid group name (as expected)

            Group names can't conflict with question names:

            >>> # Example showing name conflict error
            >>> try:
            ...     Survey.example().add_question_group("q0", "q1", "q0")
            ... except SurveyCreationError:
            ...     print("Error: Group name conflicts with question name (as expected)")
            Error: Group name conflicts with question name (as expected)

            Start question must come before end question:

            >>> # Example showing index order error
            >>> try:
            ...     Survey.example().add_question_group("q1", "q0", "group1")
            ... except SurveyCreationError:
            ...     print("Error: Start index greater than end index (as expected)")
            Error: Start index greater than end index (as expected)
        """

        if not group_name.isidentifier():
            raise SurveyCreationError(
                f"Group name {group_name} is not a valid identifier."
            )

        if group_name in self.question_groups:
            raise SurveyCreationError(
                f"Group name {group_name} already exists in the survey."
            )

        if group_name in self.question_name_to_index:
            raise SurveyCreationError(
                f"Group name {group_name} already exists as a question name in the survey."
            )

        start_index = self._get_question_index(start_question)
        end_index = self._get_question_index(end_question)

        # Check if either index is the EndOfSurvey object
        if start_index is EndOfSurvey or end_index is EndOfSurvey:
            raise SurveyCreationError(
                "Cannot use EndOfSurvey as a boundary for question groups."
            )

        # Now we know both are integers
        assert isinstance(start_index, int) and isinstance(end_index, int)

        if start_index > end_index:
            raise SurveyCreationError(
                f"Start index {start_index} is greater than end index {end_index}."
            )

        # Check for overlaps with existing groups
        for existing_group_name, (
            exist_start,
            exist_end,
        ) in self.question_groups.items():
            # Ensure the existing indices are integers (they should be, but for type checking)
            assert isinstance(exist_start, int) and isinstance(exist_end, int)

            # Check containment and overlap cases
            if start_index < exist_start and end_index > exist_end:
                raise SurveyCreationError(
                    f"Group {existing_group_name} is contained within the new group."
                )
            if start_index > exist_start and end_index < exist_end:
                raise SurveyCreationError(
                    f"New group would be contained within existing group {existing_group_name}."
                )
            if start_index < exist_start and end_index > exist_start:
                raise SurveyCreationError(
                    f"New group overlaps with the start of existing group {existing_group_name}."
                )
            if start_index < exist_end and end_index > exist_end:
                raise SurveyCreationError(
                    f"New group overlaps with the end of existing group {existing_group_name}."
                )

        self.question_groups[group_name] = (start_index, end_index)
        return self

    def show_rules(self) -> None:
        """Print out the rules in the survey.

        >>> s = Survey.example()
        >>> s.show_rules()
        Dataset([{'current_q': [0, 0, 1, 2]}, {'expression': ['True', "{{ q0.answer }}== 'yes'", 'True', 'True']}, {'next_q': [1, 2, 2, 3]}, {'priority': [-1, 0, -1, -1]}, {'before_rule': [False, False, False, False]}])
        """
        return self.rule_collection.show_rules()

    def add_stop_rule(
        self, question: Union[QuestionBase, str], expression: str
    ) -> Survey:
        """Add a rule that stops the survey.
        The rule is evaluated *after* the question is answered. If the rule is true, the survey ends.

        :param question: The question to add the stop rule to.
        :param expression: The expression to evaluate.

        If this rule is true, the survey ends.

        Here, answering "yes" to q0 ends the survey:

        >>> s = Survey.example().add_stop_rule("q0", "{{ q0.answer }} == 'yes'")
        >>> s.next_question("q0", {"q0.answer": "yes"})
        EndOfSurvey

        By comparison, answering "no" to q0 does not end the survey:

        >>> s.next_question("q0", {"q0.answer": "no"}).question_name
        'q1'

        # Using invalid operators like '<>' would raise SurveyCreationError
        """
        return RuleManager(self).add_stop_rule(question, expression)

    def clear_non_default_rules(self) -> Survey:
        """Remove all non-default rules from the survey.

        >>> Survey.example().show_rules()
        Dataset([{'current_q': [0, 0, 1, 2]}, {'expression': ['True', "{{ q0.answer }}== 'yes'", 'True', 'True']}, {'next_q': [1, 2, 2, 3]}, {'priority': [-1, 0, -1, -1]}, {'before_rule': [False, False, False, False]}])
        >>> Survey.example().clear_non_default_rules().show_rules()
        Dataset([{'current_q': [0, 1, 2]}, {'expression': ['True', 'True', 'True']}, {'next_q': [1, 2, 3]}, {'priority': [-1, -1, -1]}, {'before_rule': [False, False, False]}])
        """
        s = Survey()
        for question in self.questions:
            s.add_question(question)
        return s

    def add_skip_rule(
        self, question: Union["QuestionBase", str], expression: str
    ) -> Survey:
        """Add a rule to skip a question based on a conditional expression.

        Skip rules are evaluated *before* the question is presented. If the expression
        evaluates to True, the question is skipped and the flow proceeds to the next
        question in sequence. This is different from jump rules which are evaluated
        *after* a question is answered.

        Args:
            question: The question to add the skip rule to, either as a QuestionBase object
                or its question_name string.
            expression: A string expression that will be evaluated to determine if the
                question should be skipped. Can reference previous questions' answers
                using the template syntax, e.g., "{{ q0.answer }} == 'yes'".

        Returns:
            Survey: The modified survey instance (allows for method chaining).

        Examples:
            Skip q0 unconditionally (always skip):

            >>> from edsl import QuestionFreeText
            >>> q0 = QuestionFreeText.example()
            >>> q0.question_name = "q0"
            >>> q1 = QuestionFreeText.example()
            >>> q1.question_name = "q1"
            >>> s = Survey([q0, q1]).add_skip_rule("q0", "True")
            >>> s.next_question("q0", {}).question_name
            'q1'

            Skip a question conditionally:

            >>> q2 = QuestionFreeText.example()
            >>> q2.question_name = "q2"
            >>> s = Survey([q0, q1, q2])
            >>> s = s.add_skip_rule("q1", "{{ q0.answer }} == 'skip next'")
        """
        question_index = self._get_question_index(question)

        # Only proceed if question_index is an integer (not EndOfSurvey)
        if isinstance(question_index, int):
            next_index = question_index + 1
            return RuleManager(self).add_rule(
                question, expression, next_index, before_rule=True
            )
        else:
            raise SurveyCreationError("Cannot add skip rule to EndOfSurvey")

    def add_rule(
        self,
        question: Union["QuestionBase", str],
        expression: str,
        next_question: Union["QuestionBase", str, int, EndOfSurveyParent],
        before_rule: bool = False,
    ) -> Survey:
        """Add a conditional rule for navigating between questions in the survey.

        Rules determine the flow of questions based on conditional expressions. When a rule's
        expression evaluates to True, the survey will navigate to the specified next question,
        potentially skipping questions or jumping to an earlier question.

        By default, rules are evaluated *after* a question is answered. When before_rule=True,
        the rule is evaluated before the question is presented (which is useful for skip logic).

        Args:
            question: The question this rule applies to, either as a QuestionBase object
                or its question_name string.
            expression: A string expression that will be evaluated to determine if the
                rule should trigger. Can reference previous questions' answers using
                the template syntax, e.g., "{{ q0.answer }} == 'yes'".
            next_question: The destination question to jump to if the expression is True.
                Can be specified as a QuestionBase object, a question_name string, an index,
                or the EndOfSurvey class to end the survey.
            before_rule: If True, the rule is evaluated before the question is presented.
                If False (default), the rule is evaluated after the question is answered.

        Returns:
            Survey: The modified survey instance (allows for method chaining).

        Examples:
            Add a rule that navigates to q2 if the answer to q0 is 'yes':

            >>> s = Survey.example().add_rule("q0", "{{ q0.answer }} == 'yes'", "q2")
            >>> s.next_question("q0", {"q0.answer": "yes"}).question_name
            'q2'

            Add a rule to end the survey conditionally:

            >>> from edsl.surveys.base import EndOfSurvey
            >>> s = Survey.example().add_rule("q0", "{{ q0.answer }} == 'end'", EndOfSurvey)
        """
        return RuleManager(self).add_rule(
            question, expression, next_question, before_rule=before_rule
        )

    def by(
        self,
        *args: Union[
            "Agent",
            "Scenario",
            "LanguageModel",
            "AgentList",
            "ScenarioList",
            "ModelList",
        ],
    ) -> "Jobs":
        """Add components to the survey and return a runnable Jobs object.

        This method is the primary way to prepare a survey for execution. It adds the
        necessary components (agents, scenarios, language models) to create a Jobs object
        that can be run to generate responses to the survey.

        The method can be chained to add multiple components in sequence.

        Args:
            *args: One or more components to add to the survey. Can include:
                - Agent: The persona that will answer the survey questions
                - Scenario: The context for the survey, with variables to substitute
                - LanguageModel: The model that will generate the agent's responses

        Returns:
            Jobs: A Jobs object that can be run to execute the survey.

        Examples:
            Create a runnable Jobs object with an agent and scenario:

            >>> s = Survey.example()
            >>> from edsl.agents import Agent
            >>> from edsl import Scenario
            >>> s.by(Agent.example()).by(Scenario.example())
            Jobs(...)

            Chain all components in a single call:

            >>> from edsl.language_models import LanguageModel
            >>> s.by(Agent.example(), Scenario.example(), LanguageModel.example())
            Jobs(...)
        """
        from edsl.jobs import Jobs

        return Jobs(survey=self).by(*args)

    def gold_standard(self, q_and_a_dict: dict[str, str]) -> "Result":
        """Run the survey with a gold standard agent and return the result object.

        Args:
            q_and_a_dict: A dictionary of question names and answers.
        """
        try:
            assert set(q_and_a_dict.keys()) == set(
                self.question_names
            ), "q_and_a_dict must have the same keys as the survey"
        except AssertionError:
            raise ValueError(
                "q_and_a_dict must have the same keys as the survey",
                set(q_and_a_dict.keys()),
                set(self.question_names),
            )
        from ..agents import Agent

        gold_agent = Agent()

        def f(self, question, scenario):
            return q_and_a_dict[question.question_name]

        gold_agent.add_direct_question_answering_method(f)
        return self.by(gold_agent).run(disable_remote_inference=True)[0]

    def to_jobs(self) -> "Jobs":
        """Convert the survey to a Jobs object without adding components.

        This method creates a Jobs object from the survey without adding any agents,
        scenarios, or language models. You'll need to add these components later
        using the `by()` method before running the job.

        Returns:
            Jobs: A Jobs object based on this survey.

        Examples:
            >>> s = Survey.example()
            >>> jobs = s.to_jobs()
            >>> jobs
            Jobs(...)
        """
        from edsl.jobs import Jobs

        return Jobs(survey=self)

    def show_prompts(self, all: bool = False) -> None:
        """Display the prompts that will be used when running the survey.

        This method converts the survey to a Jobs object and shows the prompts that
        would be sent to a language model. This is useful for debugging and understanding
        how the survey will be presented.

        Args:
            all: If True, show all prompt fields; if False (default), show only user_prompt and system_prompt.
        """
        self.to_jobs().show_prompts(all=all)

    def __call__(
        self,
        model=None,
        agent=None,
        cache=None,
        verbose=False,
        disable_remote_cache: bool = False,
        disable_remote_inference: bool = False,
        **kwargs,
    ) -> "Results":
        """Execute the survey with the given parameters and return results.

        This is a convenient shorthand for creating a Jobs object and running it immediately.
        Any keyword arguments are passed as scenario parameters.

        Args:
            model: The language model to use. If None, a default model is used.
            agent: The agent to use. If None, a default agent is used.
            cache: The cache to use for storing results. If None, no caching is used.
            verbose: If True, show detailed progress information.
            disable_remote_cache: If True, don't use remote cache even if available.
            disable_remote_inference: If True, don't use remote inference even if available.
            **kwargs: Key-value pairs to use as scenario parameters.

        Returns:
            Results: The results of running the survey.

        Examples:
            Run a survey with a functional question that uses scenario parameters:

            >>> from edsl.questions import QuestionFunctional
            >>> def f(scenario, agent_traits): return "yes" if scenario["period"] == "morning" else "no"
            >>> q = QuestionFunctional(question_name="q0", func=f)
            >>> s = Survey([q])
            >>> s(period="morning", cache=False, disable_remote_cache=True, disable_remote_inference=True).select("answer.q0").first()
            'yes'
            >>> s(period="evening", cache=False, disable_remote_cache=True, disable_remote_inference=True).select("answer.q0").first()
            'no'
        """
        return self.get_job(model, agent, **kwargs).run(
            cache=cache,
            verbose=verbose,
            disable_remote_cache=disable_remote_cache,
            disable_remote_inference=disable_remote_inference,
        )

    async def run_async(
        self,
        model: Optional["LanguageModel"] = None,
        agent: Optional["Agent"] = None,
        cache: Optional["Cache"] = None,
        **kwargs,
    ) -> "Results":
        """Execute the survey asynchronously and return results.

        This method provides an asynchronous way to run surveys, which is useful for
        concurrent execution or integration with other async code. It creates a Jobs
        object and runs it asynchronously.

        Args:
            model: The language model to use. If None, a default model is used.
            agent: The agent to use. If None, a default agent is used.
            cache: The cache to use for storing results. If provided, reuses cached results.
            **kwargs: Key-value pairs to use as scenario parameters. May include:
                - disable_remote_inference: If True, don't use remote inference even if available.
                - disable_remote_cache: If True, don't use remote cache even if available.

        Returns:
            Results: The results of running the survey.

        Examples:
            Run a survey asynchronously with morning parameter:

            >>> import asyncio
            >>> from edsl.questions import QuestionFunctional
            >>> def f(scenario, agent_traits): return "yes" if scenario["period"] == "morning" else "no"
            >>> q = QuestionFunctional(question_name="q0", func=f)
            >>> from edsl import Model
            >>> s = Survey([q])
            >>> async def test_run_async():
            ...     result = await s.run_async(period="morning", disable_remote_inference = True)
            ...     print(result.select("answer.q0").first())
            >>> asyncio.run(test_run_async())
            yes

            Run with evening parameter:

            >>> async def test_run_async2():
            ...     result = await s.run_async(period="evening", disable_remote_inference = True)
            ...     print(result.select("answer.q0").first())
            >>> asyncio.run(test_run_async2())
            no
        """
        # Create a cache if none provided
        if cache is None:
            from edsl.caching import Cache

            c = Cache()
        else:
            c = cache

        # Get scenario parameters, excluding any that will be passed to run_async
        scenario_kwargs = {
            k: v
            for k, v in kwargs.items()
            if k not in ["disable_remote_inference", "disable_remote_cache"]
        }

        # Get the job options to pass to run_async
        job_kwargs = {
            k: v
            for k, v in kwargs.items()
            if k in ["disable_remote_inference", "disable_remote_cache"]
        }

        jobs: "Jobs" = self.get_job(model=model, agent=agent, **scenario_kwargs).using(
            c
        )
        return await jobs.run_async(**job_kwargs)

    def run(self, *args, **kwargs) -> "Results":
        """Convert the survey to a Job and execute it with the provided parameters.

        This method creates a Jobs object from the survey and runs it immediately with
        the provided arguments. It's a convenient way to run a survey without explicitly
        creating a Jobs object first.

        Args:
            *args: Positional arguments passed to the Jobs.run() method.
            **kwargs: Keyword arguments passed to the Jobs.run() method, which can include:
                - cache: The cache to use for storing results
                - verbose: Whether to show detailed progress
                - disable_remote_cache: Whether to disable remote caching
                - disable_remote_inference: Whether to disable remote inference

        Returns:
            Results: The results of running the survey.

        Examples:
            Run a survey with a test language model:

            >>> from edsl import QuestionFreeText
            >>> s = Survey([QuestionFreeText.example()])
            >>> from edsl.language_models import LanguageModel
            >>> m = LanguageModel.example(test_model=True, canned_response="Great!")
            >>> results = s.by(m).run(cache=False, disable_remote_cache=True, disable_remote_inference=True)
            >>> results.select('answer.*')
            Dataset([{'answer.how_are_you': ['Great!']}])
        """
        from ..jobs import Jobs

        return Jobs(survey=self).run(*args, **kwargs)

    def using(self, obj: Union["Cache", "KeyLookup", "BucketCollection"]) -> "Jobs":
        """Turn the survey into a Job and appends the arguments to the Job."""
        from ..jobs.Jobs import Jobs

        return Jobs(survey=self).using(obj)

    def duplicate(self):
        """Duplicate the survey.

        >>> s = Survey.example()
        >>> s2 = s.duplicate()
        >>> s == s2
        True
        >>> s is s2
        False

        """
        return Survey.from_dict(self.to_dict())

    def next_question(
        self,
        current_question: Optional[Union[str, "QuestionBase"]] = None,
        answers: Optional[Dict[str, Any]] = None,
    ) -> Union["QuestionBase", EndOfSurveyParent]:
        """
        Return the next question in a survey.

        :param current_question: The current question in the survey.
        :param answers: The answers for the survey so far

        - If called with no arguments, it returns the first question in the survey.
        - If no answers are provided for a question with a rule, the next question is returned. If answers are provided, the next question is determined by the rules and the answers.
        - If the next question is the last question in the survey, an EndOfSurvey object is returned.

        >>> s = Survey.example()
        >>> s.next_question("q0", {"q0.answer": "yes"}).question_name
        'q2'
        >>> s.next_question("q0", {"q0.answer": "no"}).question_name
        'q1'

        """
        if current_question is None:
            return self.questions[0]

        if isinstance(current_question, str):
            current_question = self._get_question_by_name(current_question)

        question_index = self.question_name_to_index[current_question.question_name]
        # Ensure we have a non-None answers dict
        answer_dict = answers if answers is not None else {}
        next_question_object = self.rule_collection.next_question(
            question_index, answer_dict
        )

        if next_question_object.num_rules_found == 0:
            raise SurveyHasNoRulesError("No rules found for this question")

        if next_question_object.next_q == EndOfSurvey:
            return EndOfSurvey
        else:
            if next_question_object.next_q >= len(self.questions):
                return EndOfSurvey
            else:
                # Check if the next question has any "before rules" (skip rules)
                candidate_next_q = next_question_object.next_q

                # Keep checking for skip rules until we find a question that shouldn't be skipped
                while candidate_next_q < len(self.questions):
                    # Check if this question should be skipped (has before rules that evaluate to True)
                    if self.rule_collection.skip_question_before_running(
                        candidate_next_q, answer_dict
                    ):
                        # This question should be skipped, find where it should go
                        try:
                            skip_result = self.rule_collection.next_question(
                                candidate_next_q, answer_dict
                            )
                            if skip_result.next_q == EndOfSurvey:
                                return EndOfSurvey
                            elif skip_result.next_q >= len(self.questions):
                                return EndOfSurvey
                            else:
                                candidate_next_q = skip_result.next_q
                        except:
                            # If there's an error finding where to skip to, just go to next question
                            candidate_next_q += 1
                    else:
                        # This question should not be skipped, use it
                        break

                if candidate_next_q >= len(self.questions):
                    return EndOfSurvey
                else:
                    return self.questions[candidate_next_q]

    def next_question_with_instructions(
        self,
        current_item: Optional[Union[str, "QuestionBase", "Instruction"]] = None,
        answers: Optional[Dict[str, Any]] = None,
    ) -> Union["QuestionBase", "Instruction", EndOfSurveyParent]:
        """
        Return the next question or instruction in a survey, including instructions in sequence.

        This method extends the functionality of next_question to also handle Instructions
        that are interspersed between questions. It follows the proper sequence based on
        pseudo indices and respects survey rules for question flow.

        :param current_item: The current question or instruction in the survey.
        :param answers: The answers for the survey so far

        - If called with no arguments, it returns the first item (question or instruction) in the survey.
        - For instructions, it returns the next item in sequence since instructions don't have answers.
        - For questions, it uses the rule logic to determine the next question, then returns any
          instructions that come before that target question, or the target question itself.
        - If the next item would be past the end of the survey, an EndOfSurvey object is returned.

        Returns:
            Union["QuestionBase", "Instruction", EndOfSurveyParent]: The next question, instruction, or EndOfSurvey.

        Examples:
            With a survey that has instructions:

            >>> from edsl import Instruction
            >>> s = Survey.example(include_instructions=True)
            >>> # Get the first item (should be the instruction)
            >>> first_item = s.next_question_with_instructions()
            >>> hasattr(first_item, 'text')  # Instructions have text attribute
            True

            >>> # After an instruction, get the next item
            >>> next_item = s.next_question_with_instructions(first_item)
            >>> hasattr(next_item, 'question_name')  # Questions have question_name attribute
            True
        """
        # Get the combined and ordered list of questions and instructions
        combined_items = self._recombined_questions_and_instructions()

        if not combined_items:
            return EndOfSurvey

        # If no current item specified, return the first item
        if current_item is None:
            return combined_items[0]

        # Handle string input by finding the corresponding item
        if isinstance(current_item, str):
            # Look for it in questions first
            if current_item in self.question_name_to_index:
                current_item = self._get_question_by_name(current_item)
            # Then look for it in instructions
            elif current_item in self._instruction_names_to_instructions:
                current_item = self._instruction_names_to_instructions[current_item]
            else:
                raise SurveyError(f"Item name {current_item} not found in survey.")

        # Find the current item's position in the combined list
        try:
            current_position = combined_items.index(current_item)
        except ValueError:
            raise SurveyError("Current item not found in survey sequence.")

        # If this is an instruction, determine what comes next
        if hasattr(current_item, "text") and not hasattr(current_item, "question_name"):
            # This is an instruction
            if current_position + 1 >= len(combined_items):
                return EndOfSurvey

            # Check if this instruction is between questions that have rule-based navigation
            # We need to figure out what question would have led to this instruction
            prev_question = None
            for i in range(current_position - 1, -1, -1):
                item = combined_items[i]
                if hasattr(item, "question_name"):
                    prev_question = item
                    break

            if prev_question is not None:
                # Check if there are rules from this previous question that would jump over the next sequential question
                prev_q_index = self.question_name_to_index[prev_question.question_name]
                answer_dict = answers if answers is not None else {}

                try:
                    next_question_object = self.rule_collection.next_question(
                        prev_q_index, answer_dict
                    )
                    if (
                        next_question_object.num_rules_found > 0
                        and next_question_object.next_q != EndOfSurvey
                    ):
                        # There's a rule that determined the next question
                        target_question = self.questions[next_question_object.next_q]
                        target_position = combined_items.index(target_question)

                        # If the target is after this instruction, continue toward it
                        if target_position > current_position:
                            # Look for the next question that should be shown
                            next_position = current_position + 1
                            while next_position < target_position:
                                next_item = combined_items[next_position]
                                if hasattr(next_item, "text") and not hasattr(
                                    next_item, "question_name"
                                ):
                                    # Another instruction before target
                                    return next_item
                                next_position += 1
                            # No more instructions, return the target
                            return target_question
                except (SurveyHasNoRulesError, IndexError):
                    # No rules or error, fall back to sequential
                    pass

            # Default: return next item in sequence
            return combined_items[current_position + 1]

        # This is a question - use rule logic to determine the target next question
        if not hasattr(current_item, "question_name"):
            raise SurveyError("Current item is neither a question nor an instruction.")

        question_index = self.question_name_to_index[current_item.question_name]
        answer_dict = answers if answers is not None else {}

        next_question_object = self.rule_collection.next_question(
            question_index, answer_dict
        )

        if next_question_object.num_rules_found == 0:
            raise SurveyHasNoRulesError("No rules found for this question")

        # Handle end of survey case
        if next_question_object.next_q == EndOfSurvey:
            # Check if there are any instructions after the current question before ending
            next_position = current_position + 1
            if next_position < len(combined_items):
                next_item = combined_items[next_position]
                if hasattr(next_item, "text") and not hasattr(
                    next_item, "question_name"
                ):
                    return next_item
            return EndOfSurvey

        if next_question_object.next_q >= len(self.questions):
            # Check if there are any instructions after the current question before ending
            next_position = current_position + 1
            if next_position < len(combined_items):
                next_item = combined_items[next_position]
                if hasattr(next_item, "text") and not hasattr(
                    next_item, "question_name"
                ):
                    return next_item
            return EndOfSurvey

        # Find the target question in the combined list
        target_question = self.questions[next_question_object.next_q]
        try:
            target_position = combined_items.index(target_question)
        except ValueError:
            # This shouldn't happen, but handle gracefully
            return target_question

        # Look for any instructions between current position and target position
        # Start checking from the position after current
        next_position = current_position + 1

        # If we're already at or past the end, return EndOfSurvey
        if next_position >= len(combined_items):
            return EndOfSurvey

        # If the target question is the very next item, return it
        if next_position == target_position:
            return target_question

        # If there are items between current and target, check if any are instructions
        # that should be shown before reaching the target question
        while next_position < target_position:
            next_item = combined_items[next_position]
            # If it's an instruction, return it (caller should pass target when calling again)
            if hasattr(next_item, "text") and not hasattr(next_item, "question_name"):
                return next_item
            next_position += 1

        # If we've gone through all items between current and target without finding
        # an instruction, return the target question
        return target_question

    def gen_path_through_survey(self) -> Generator[QuestionBase, dict, None]:
        """Generate a coroutine that navigates through the survey based on answers.

        This method creates a Python generator that implements the survey flow logic.
        It yields questions and receives answers, handling the branching logic based
        on the rules defined in the survey. This generator is the core mechanism used
        by the Interview process to administer surveys.

        The generator follows these steps:
        1. Yields the first question (or skips it if skip rules apply)
        2. Receives an answer dictionary from the caller via .send()
        3. Updates the accumulated answers
        4. Determines the next question based on the survey rules
        5. Yields the next question
        6. Repeats steps 2-5 until the end of survey is reached

        Returns:
            Generator[QuestionBase, dict, None]: A generator that yields questions and
                receives answer dictionaries. The generator terminates when it reaches
                the end of the survey.

        Examples:
            For the example survey with conditional branching:

            >>> s = Survey.example()
            >>> s.show_rules()
            Dataset([{'current_q': [0, 0, 1, 2]}, {'expression': ['True', "{{ q0.answer }}== 'yes'", 'True', 'True']}, {'next_q': [1, 2, 2, 3]}, {'priority': [-1, 0, -1, -1]}, {'before_rule': [False, False, False, False]}])

            Path when answering "yes" to first question:

            >>> i = s.gen_path_through_survey()
            >>> next(i)  # Get first question
            Question('multiple_choice', question_name = \"""q0\""", question_text = \"""Do you like school?\""", question_options = ['yes', 'no'])
            >>> i.send({"q0.answer": "yes"})  # Answer "yes" and get next question
            Question('multiple_choice', question_name = \"""q2\""", question_text = \"""Why?\""", question_options = ['**lack*** of killer bees in cafeteria', 'other'])

            Path when answering "no" to first question:

            >>> i2 = s.gen_path_through_survey()
            >>> next(i2)  # Get first question
            Question('multiple_choice', question_name = \"""q0\""", question_text = \"""Do you like school?\""", question_options = ['yes', 'no'])
            >>> i2.send({"q0.answer": "no"})  # Answer "no" and get next question
            Question('multiple_choice', question_name = \"""q1\""", question_text = \"""Why not?\""", question_options = ['killer bees in cafeteria', 'other'])
        """
        # Initialize empty answers dictionary
        self.answers: Dict[str, Any] = {}

        # Start with the first question
        question = self.questions[0]

        # Check if the first question should be skipped based on skip rules
        if self.rule_collection.skip_question_before_running(0, self.answers):
            question = self.next_question(question, self.answers)

        # Continue through the survey until we reach the end
        while not question == EndOfSurvey:
            # Yield the current question and wait for an answer
            answer = yield question

            # Update the accumulated answers with the new answer
            self.answers.update(answer)

            # Determine the next question based on the rules and answers
            # TODO: This should also include survey and agent attributes
            question = self.next_question(question, self.answers)

    def dag(self, textify: bool = False) -> "DAG":
        """Return a Directed Acyclic Graph (DAG) representation of the survey flow.

        This method constructs a DAG that represents the possible paths through the survey,
        taking into account both skip logic and memory relationships. The DAG is useful
        for visualizing and analyzing the structure of the survey.

        Args:
            textify: If True, the DAG will use question names as nodes instead of indices.
                This makes the DAG more human-readable but less compact.

        Returns:
            DAG: A dictionary where keys are question indices (or names if textify=True)
                and values are sets of prerequisite questions. For example, {2: {0, 1}}
                means question 2 depends on questions 0 and 1.

        Examples:
            >>> s = Survey.example()
            >>> d = s.dag()
            >>> d
            {1: {0}, 2: {0}}

            With textify=True:

            >>> dag = s.dag(textify=True)
            >>> sorted([(k, sorted(list(v))) for k, v in dag.items()])
            [('q1', ['q0']), ('q2', ['q0'])]
        """
        from .dag import ConstructDAG

        return ConstructDAG(self).dag(textify)

    ###################
    # DUNDER METHODS
    ###################
    def __len__(self) -> int:
        """Return the number of questions in the survey.

        >>> s = Survey.example()
        >>> len(s)
        3
        """
        return len(self.questions)

    def _create_subsurvey(self, selected_questions: List["QuestionBase"]) -> "Survey":
        """Create a new Survey with the specified questions.

        This helper method creates a new Survey instance containing only the
        selected questions. The new survey inherits relevant attributes from
        the parent survey but gets fresh rule collections and memory plans
        appropriate for the subset of questions.

        :param selected_questions: List of question objects to include in the new survey
        :return: New Survey instance with the selected questions
        """
        # Create new survey with selected questions
        new_survey = Survey(questions=selected_questions)

        # Copy relevant attributes that make sense for a subsurvey
        if hasattr(self, "questions_to_randomize") and self.questions_to_randomize:
            # Only include randomization settings for questions that are in the subsurvey
            selected_names = {q.question_name for q in selected_questions}
            relevant_randomization = [
                name for name in self.questions_to_randomize if name in selected_names
            ]
            if relevant_randomization:
                new_survey.questions_to_randomize = relevant_randomization

        return new_survey

    def __getitem__(
        self, index: Union[int, str, slice, List[str]]
    ) -> Union["QuestionBase", "Survey"]:
        """Return question(s) or a new Survey based on the index type.

        :param index: The index of the question(s) to get. Can be:
            - int: return single question by position
            - str: return single question by name
            - slice: return new Survey with sliced questions
            - List[str]: return new Survey with questions selected by name

        Examples:
            >>> s = Survey.example()
            >>> s[0]  # Single question by index
            Question('multiple_choice', question_name = \"""q0\""", question_text = \"""Do you like school?\""", question_options = ['yes', 'no'])

            >>> sub = s[:2]  # First 2 questions as new Survey
            >>> len(sub) == 2
            True
            >>> sub.question_names == ['q0', 'q1']
            True

            >>> s['q0']  # Single question by name
            Question('multiple_choice', question_name = \"""q0\""", question_text = \"""Do you like school?\""", question_options = ['yes', 'no'])

            >>> sub2 = s[['q0', 'q2']]  # Questions by name list as new Survey
            >>> sub2.question_names == ['q0', 'q2']
            True
        """
        if isinstance(index, int):
            return self.questions[index]
        elif isinstance(index, str):
            # Return single question by name
            question_map = self.question_names_to_questions()
            if index not in question_map:
                raise KeyError(
                    f"Question '{index}' not found in survey. Available questions: {list(question_map.keys())}"
                )
            return question_map[index]
        elif isinstance(index, slice):
            # Return a new Survey with sliced questions
            selected_questions = self.questions[index]
            return self._create_subsurvey(selected_questions)
        elif isinstance(index, list) and all(isinstance(name, str) for name in index):
            # Return a new Survey with questions selected by name
            question_map = self.question_names_to_questions()
            selected_questions = []
            for name in index:
                if name not in question_map:
                    raise KeyError(
                        f"Question '{name}' not found in survey. Available questions: {list(question_map.keys())}"
                    )
                selected_questions.append(question_map[name])
            return self._create_subsurvey(selected_questions)
        else:
            raise TypeError(
                f"Survey indices must be int, str, slice, or List[str], not {type(index)}"
            )

    def select(self, *question_names: List[str]) -> "Survey":
        """Create a new Survey with questions selected by name."""
        if isinstance(question_names, str):
            question_names = [question_names]

        if not question_names:
            raise ValueError("At least one question name must be provided")

        kept_questions = [self.get(name) for name in question_names]
        assert all(kept_questions), f"Question(s) {question_names} not found in survey"
        return Survey(questions=kept_questions)

    def drop(self, *question_names) -> "Survey":
        """Create a new Survey with specified questions removed by name.

        This method creates a new Survey instance that contains all questions
        except those specified in the question_names parameter. It's the inverse
        of the select() method.

        Args:
            *question_names: Variable number of question names to remove from the survey.

        Returns:
            Survey: A new Survey instance with the specified questions removed.

        Raises:
            ValueError: If no question names are provided.
            KeyError: If any specified question name is not found in the survey.

        Examples:
            >>> s = Survey.example()
            >>> s.question_names
            ['q0', 'q1', 'q2']
            >>> s_dropped = s.drop('q1')
            >>> s_dropped.question_names
            ['q0', 'q2']
            >>> s_dropped2 = s.drop('q0', 'q2')
            >>> s_dropped2.question_names
            ['q1']
        """
        # Handle case where a single string is passed
        if isinstance(question_names, str):
            question_names = [question_names]

        if not question_names:
            raise ValueError("At least one question name must be provided")

        # Validate that all question names exist
        question_map = self.question_names_to_questions()
        for name in question_names:
            if name not in question_map:
                raise KeyError(
                    f"Question '{name}' not found in survey. Available questions: {list(question_map.keys())}"
                )

        # Get all questions except the ones to drop
        kept_questions = [
            q for q in self.questions if q.question_name not in question_names
        ]

        return self._create_subsurvey(kept_questions)

    def __repr__(self) -> str:
        """Return a string representation of the survey."""

        # questions_string = ", ".join([repr(q) for q in self._questions])
        if self.raw_passed_questions is None:
            questions_string = ", ".join([repr(q) for q in self.questions])
        else:
            questions_string = ", ".join([repr(q) for q in self.raw_passed_questions or []])
        # question_names_string = ", ".join([repr(name) for name in self.question_names])
        return f"Survey(questions=[{questions_string}], memory_plan={self.memory_plan}, rule_collection={self.rule_collection}, question_groups={self.question_groups}, questions_to_randomize={self.questions_to_randomize})"

    def _summary(self) -> dict:
        return {
            "# questions": len(self),
            "question_name list": self.question_names,
        }

    def tree(self, node_list: Optional[List[str]] = None):
        return self.to_scenario_list().tree(node_list=node_list)

    def table(self, *fields, tablefmt="rich") -> Table:
        return self.to_scenario_list().to_dataset().table(*fields, tablefmt=tablefmt)

    def codebook(self) -> Dict[str, str]:
        """Create a codebook for the survey, mapping question names to question text.

        >>> s = Survey.example()
        >>> s.codebook()
        {'q0': 'Do you like school?', 'q1': 'Why not?', 'q2': 'Why?'}
        """
        codebook = {}
        for question in self.questions:
            codebook[question.question_name] = question.question_text
        return codebook

    def with_edited_question(
        self,
        question_name: str,
        field_name_new_values: dict,
        pop_fields: Optional[List[str]] = None,
    ) -> "Survey":
        """Return a new Survey with the specified question edited.

        This method creates a new Survey instance with the specified question edited.
        The new survey inherits relevant attributes from the parent survey but gets
        fresh rule collections and memory plans appropriate for the subset of questions.
        """
        new_survey = self.duplicate()
        question = new_survey.get(question_name)
        from ..questions import Question

        old_dict = question.to_dict(add_edsl_version=False)
        old_dict.update(field_name_new_values)
        for field_name in pop_fields or []:
            _ = old_dict.pop(field_name)
        new_question = Question(**old_dict)
        new_survey.questions[new_survey.questions.index(question)] = new_question
        return new_survey

    def edit(self):
        import webbrowser
        import time

        info = self.push()
        print("Waiting for survey to be created on Coop...")
        time.sleep(5)
        url = f"https://www.expectedparrot.com/edit/survey/{info['uuid']}"
        webbrowser.open(url)
        print(f"Survey opened in web editor: {url}")

        # Wait for user to confirm editing is complete
        while True:
            user_input = input("Is editing complete [y/n]: ").strip().lower()
            if user_input in ["y", "yes"]:
                print("Waiting for changes to sync...")
                time.sleep(5)
                # Pull the updated survey and update current object
                updated_survey = Survey.pull(info["uuid"])
                # Update the current object's attributes with the pulled survey
                self.__dict__.update(updated_survey.__dict__)
                print("Survey updated with changes from web editor.")
                break
            elif user_input in ["n", "no"]:
                print("Editing session ended. Survey remains unchanged.")
                break
            else:
                print("Please enter 'y' for yes or 'n' for no.")

    @classmethod
    def example(
        cls,
        params: bool = False,
        randomize: bool = False,
        include_instructions: bool = False,
        custom_instructions: Optional[str] = None,
    ) -> Survey:
        """Create an example survey for testing and demonstration purposes.

        This method creates a simple branching survey about school preferences.
        The default survey contains three questions with conditional logic:
        - If the user answers "yes" to liking school, they are asked why they like it
        - If the user answers "no", they are asked why they don't like it

        Args:
            params: If True, adds a fourth question that demonstrates parameter substitution
                by referencing the question text and answer from the first question.
            randomize: If True, adds a random UUID to the first question text to ensure
                uniqueness across multiple instances.
            include_instructions: If True, adds an instruction to the beginning of the survey.
            custom_instructions: Custom instruction text to use if include_instructions is True.
                Defaults to "Please pay attention!" if not provided.

        Returns:
            Survey: A configured example survey instance.

        Examples:
            Create a basic example survey:

            >>> s = Survey.example()
            >>> [q.question_text for q in s.questions]
            ['Do you like school?', 'Why not?', 'Why?']

            Create an example with parameter substitution:

            >>> s = Survey.example(params=True)
            >>> s.questions[3].question_text
            "To the question '{{ q0.question_text}}', you said '{{ q0.answer }}'. Do you still feel this way?"
        """
        from ..questions import QuestionMultipleChoice

        # Add random UUID to question text if randomization is requested
        addition = "" if not randomize else str(uuid4())

        # Create the basic questions
        q0 = QuestionMultipleChoice(
            question_text=f"Do you like school?{addition}",
            question_options=["yes", "no"],
            question_name="q0",
        )
        q1 = QuestionMultipleChoice(
            question_text="Why not?",
            question_options=["killer bees in cafeteria", "other"],
            question_name="q1",
        )
        q2 = QuestionMultipleChoice(
            question_text="Why?",
            question_options=["**lack*** of killer bees in cafeteria", "other"],
            question_name="q2",
        )

        # Add parameter demonstration question if requested
        if params:
            q3 = QuestionMultipleChoice(
                question_text="To the question '{{ q0.question_text}}', you said '{{ q0.answer }}'. Do you still feel this way?",
                question_options=["yes", "no"],
                question_name="q3",
            )
            s = cls(questions=[q0, q1, q2, q3])
            return s

        # Add instruction if requested
        if include_instructions:
            from edsl import Instruction

            custom_instructions = (
                custom_instructions if custom_instructions else "Please pay attention!"
            )

            i = Instruction(text=custom_instructions, name="attention")
            s = cls(questions=[i, q0, q1, q2])
            return s

        # Create the basic survey with branching logic
        s = cls(questions=[q0, q1, q2])
        s = s.add_rule(q0, "{{ q0.answer }}== 'yes'", q2)
        return s

    def get_job(self, model=None, agent=None, **kwargs):
        if model is None:
            from edsl.language_models.model import Model

            model = Model()

        from edsl.scenarios import Scenario

        s = Scenario(kwargs)

        if not agent:
            from edsl.agents import Agent

            agent = Agent()

        return self.by(s).by(agent).by(model)

    ###################
    # COOP METHODS
    ###################
    def humanize(
        self,
        project_name: str = "Project",
        survey_description: Optional[str] = None,
        survey_alias: Optional[str] = None,
        survey_visibility: Optional["VisibilityType"] = "unlisted",
    ) -> dict:
        """
        Send the survey to Coop.

        Then, create a project on Coop so you can share the survey with human respondents.
        """
        from edsl.coop import Coop

        c = Coop()
        project_details = c.create_project(
            self,
            project_name=project_name,
            survey_description=survey_description,
            survey_alias=survey_alias,
            survey_visibility=survey_visibility,
        )
        return project_details

    # Add export method delegations
    def css(self):
        """Return the default CSS style for the survey."""
        return self._exporter.css()

    # def get_description(self) -> str:
    #     """Return the description of the survey."""
    #     return self._exporter.get_description()

    # NEW PREFERRED METHOD NAMES
    def to_docx(
        self,
        filename: Optional[str] = None,
    ) -> FileStore:
        """Generate a docx document for the survey.

        This is the preferred alias for the deprecated ``docx`` method.
        """
        return self._exporter.docx(filename)

    def to_html(
        self,
        scenario: Optional[dict] = None,
        filename: Optional[str] = None,
        return_link: bool = False,
        css: Optional[str] = None,
        cta: str = "Open HTML file",
        include_question_name: bool = False,
    ) -> FileStore:
        """Generate HTML representation of the survey.

        This is the preferred alias for the deprecated ``html`` method.
        """
        return self._exporter.html(
            scenario, filename, return_link, css, cta, include_question_name
        )

    # Deprecated aliases – keep for backward compatibility
    def docx(
        self,
        filename: Optional[str] = None,
    ) -> FileStore:
        """DEPRECATED: Use :py:meth:`to_docx` instead."""
        import warnings

        warnings.warn(
            "Survey.docx is deprecated and will be removed in a future release. Use Survey.to_docx instead.",
            DeprecationWarning,
            stacklevel=2,
        )
        return self.to_docx(filename)

    def show(self):
        """Display the survey in a rich format."""
        return self._exporter.show()

    def to_scenario_list(
        self, questions_only: bool = True, rename=False
    ) -> "ScenarioList":
        """Convert the survey to a scenario list."""
        return self._exporter.to_scenario_list(questions_only, rename)

    def code(self, filename: str = "", survey_var_name: str = "survey") -> list[str]:
        """Create the Python code representation of a survey."""
        return self._exporter.code(filename, survey_var_name)

    def html(
        self,
        scenario: Optional[dict] = None,
        filename: Optional[str] = None,
        return_link=False,
        css: Optional[str] = None,
        cta: str = "Open HTML file",
        include_question_name=False,
    ) -> FileStore:
        """DEPRECATED: Use :py:meth:`to_html` instead."""
        import warnings

        warnings.warn(
            "Survey.html is deprecated and will be removed in a future release. Use Survey.to_html instead.",
            DeprecationWarning,
            stacklevel=2,
        )
        return self.to_html(
            scenario,
            filename,
            return_link=return_link,
            css=css,
            cta=cta,
            include_question_name=include_question_name,
        )

    def latex(
        self,
        filename: Optional[str] = None,
        include_question_name: bool = False,
        standalone: bool = True,
    ) -> "FileStore":
        """Generate a LaTeX (.tex) representation of the survey.

        Parameters
        ----------
        filename : Optional[str]
            The filename to write to. If not provided, a temporary file is created
            in the current working directory with a ``.tex`` suffix.
        include_question_name : bool
            If True, includes the internal ``question_name`` of each question. Default False.
        standalone : bool
            If True, the LaTeX file is standalone. Default True.
        """
        return self._exporter.latex(filename, include_question_name, standalone)

    def copy(self) -> "Survey":
        """Create a deep copy of the survey using serialization.

        This method creates a completely independent copy of the survey by serializing
        and then deserializing it. This ensures all components are properly copied
        and maintains consistency with the survey's serialization format.

        Returns:
            Survey: A new Survey instance that is a deep copy of the original.

        Examples:
            >>> s = Survey.example()
            >>> s2 = s.copy()
            >>> s == s2
            True
            >>> s is s2
            False
            >>> s.questions[0] is s2.questions[0]
            False
        """
        return Survey.from_dict(self.to_dict())

    def with_renamed_question(self, old_name: str, new_name: str) -> "Survey":
        """Return a new survey with a question renamed and all references updated.

        This method creates a new survey with the specified question renamed. It also
        updates all references to the old question name in:
        - Rules and expressions (both old format 'q1' and new format '{{ q1.answer }}')
        - Memory plans (focal questions and prior questions)
        - Question text piping (e.g., {{ old_name.answer }})
        - Question options that use piping
        - Instructions that reference the question
        - Question groups (keys only, not ranges since those use indices)

        Args:
            old_name: The current name of the question to rename
            new_name: The new name for the question

        Returns:
            Survey: A new survey with the question renamed and all references updated

        Raises:
            SurveyError: If old_name doesn't exist, new_name already exists, or new_name is invalid

        Examples:
            >>> s = Survey.example()
            >>> s_renamed = s.with_renamed_question("q0", "school_preference")
            >>> s_renamed.get("school_preference").question_name
            'school_preference'

            >>> # Rules are also updated
            >>> s_renamed.show_rules()  # doctest: +SKIP
        """
        import re
        from .exceptions import SurveyError

        # Validate inputs
        if old_name not in self.question_name_to_index:
            raise SurveyError(f"Question '{old_name}' not found in survey.")

        if new_name in self.question_name_to_index:
            raise SurveyError(f"Question name '{new_name}' already exists in survey.")

        if not new_name.isidentifier():
            raise SurveyError(
                f"New question name '{new_name}' is not a valid Python identifier."
            )

        # Create a copy of the survey to work with
        new_survey = self.duplicate()

        # 1. Update the question name itself
        question_index = new_survey.question_name_to_index[old_name]
        target_question = new_survey.questions[question_index]
        target_question.question_name = new_name

        # 2. Update all rules that reference the old question name
        for rule in new_survey.rule_collection:
            # Update expressions - handle both old format (q1) and new format ({{ q1.answer }})
            # Old format: 'q1' or 'q1.answer' (standalone references)
            rule.expression = re.sub(
                rf"\b{re.escape(old_name)}\.answer\b",
                f"{new_name}.answer",
                rule.expression,
            )
            rule.expression = re.sub(
                rf"\b{re.escape(old_name)}\b(?!\.)", new_name, rule.expression
            )

            # New format: {{ q1.answer }} (Jinja2 template references)
            rule.expression = re.sub(
                rf"\{{\{{\s*{re.escape(old_name)}\.answer\s*\}}\}}",
                f"{{{{ {new_name}.answer }}}}",
                rule.expression,
            )
            rule.expression = re.sub(
                rf"\{{\{{\s*{re.escape(old_name)}\s*\}}\}}",
                f"{{{{ {new_name} }}}}",
                rule.expression,
            )

            # Update the question_name_to_index mapping in the rule
            if old_name in rule.question_name_to_index:
                index = rule.question_name_to_index.pop(old_name)
                rule.question_name_to_index[new_name] = index

        # 3. Update memory plans
        new_memory_plan_data = {}
        for focal_question, memory in new_survey.memory_plan.data.items():
            # Update focal question name if it matches
            new_focal = new_name if focal_question == old_name else focal_question

            # Update prior questions list (Memory class stores questions in data attribute)
            if hasattr(memory, "data"):
                new_prior_questions = [
                    new_name if prior_q == old_name else prior_q
                    for prior_q in memory.data
                ]
                # Create new memory object with updated prior questions
                from .memory.memory import Memory

                new_memory = Memory(prior_questions=new_prior_questions)
                new_memory_plan_data[new_focal] = new_memory
            else:
                new_memory_plan_data[new_focal] = memory

        new_survey.memory_plan.data = new_memory_plan_data

        # Update the memory plan's internal question name list
        if hasattr(new_survey.memory_plan, "survey_question_names"):
            new_survey.memory_plan.survey_question_names = [
                new_name if q_name == old_name else q_name
                for q_name in new_survey.memory_plan.survey_question_names
            ]

        # 4. Update piping references in all questions
        def update_piping_in_text(text: str) -> str:
            """Update piping references in text strings."""
            # Handle {{ old_name.answer }} format
            text = re.sub(
                rf"\{{\{{\s*{re.escape(old_name)}\.answer\s*\}}\}}",
                f"{{{{ {new_name}.answer }}}}",
                text,
            )
            # Handle {{ old_name }} format
            text = re.sub(
                rf"\{{\{{\s*{re.escape(old_name)}\s*\}}\}}",
                f"{{{{ {new_name} }}}}",
                text,
            )
            return text

        for question in new_survey.questions:
            # Update question text
            question.question_text = update_piping_in_text(question.question_text)

            # Update question options if they exist
            if hasattr(question, "question_options") and question.question_options:
                question.question_options = [
                    update_piping_in_text(option) if isinstance(option, str) else option
                    for option in question.question_options
                ]

        # 5. Update instructions
        for (
            instruction_name,
            instruction,
        ) in new_survey._instruction_names_to_instructions.items():
            if hasattr(instruction, "text"):
                instruction.text = update_piping_in_text(instruction.text)

        # 6. Update question groups - only if the renamed question is a key (not just in ranges)
        # Question groups use indices for ranges, so we don't need to update those
        # But if someone created a group with the same name as a question, we should handle that
        if old_name in new_survey.question_groups:
            group_range = new_survey.question_groups.pop(old_name)
            new_survey.question_groups[new_name] = group_range

        # 7. Update pseudo indices
        if old_name in new_survey._pseudo_indices:
            pseudo_index = new_survey._pseudo_indices.pop(old_name)
            new_survey._pseudo_indices[new_name] = pseudo_index

        return new_survey

    def inspect(self):
        """Create an interactive inspector widget for this survey.

        This method creates a SurveyInspectorWidget that provides an interactive
        interface for exploring the survey structure, questions, and flow logic.

        Returns:
            SurveyInspectorWidget instance: Interactive widget for inspecting this survey

        Raises:
            ImportError: If the widgets module cannot be imported
        """
        try:
            from ..widgets.survey_inspector import SurveyInspectorWidget
        except ImportError as e:
            raise ImportError(
                "Survey inspector widget is not available. Make sure the widgets module is installed."
            ) from e

        return SurveyInspectorWidget(self)

    @classmethod
    def generate_from_topic(
        cls,
        topic: str,
        n_questions: int = 5,
        model: Optional["LanguageModel"] = None,
        scenario_keys: Optional[List[str]] = None,
        verbose: bool = True,
    ) -> "Survey":
        """Generate a survey from a topic using an LLM.

        This method uses a language model to generate a well-balanced survey
        for the given topic with the specified number of questions.

        Args:
            topic: The topic to generate questions about
            n_questions: Number of questions to generate (default: 5)
            model: Language model to use for generation. If None, uses default model.
            scenario_keys: Optional list of scenario keys to include in question texts.
                          Each key will be added as {{ scenario.<key> }} in the questions.
            verbose: Whether to show the underlying survey generation process (default: True)

        Returns:
            Survey: A new Survey instance with generated questions

        Examples:
            >>> survey = Survey.generate_from_topic("workplace satisfaction", n_questions=3)  # doctest: +SKIP
            >>> survey = Survey.generate_from_topic("product feedback", scenario_keys=["product_name", "version"])  # doctest: +SKIP
            >>> survey = Survey.generate_from_topic("feedback", verbose=False)  # doctest: +SKIP
        """
        from ..language_models import Model
        from ..questions import (
            QuestionList,
            QuestionFreeText,
            QuestionMultipleChoice,
            QuestionLinearScale,
            QuestionCheckBox,
        )

        # Use default model if none provided
        m = model or Model()

        # Generate questions using LLM
        scenario_instruction = ""
        if scenario_keys:
            scenario_vars = ", ".join(
                [f"{{{{ scenario.{key} }}}}" for key in scenario_keys]
            )
            scenario_instruction = f"\n\nIMPORTANT: Include these scenario variables in your questions where appropriate: {scenario_vars}"

        system_prompt = f"""
Draft a concise, well-balanced survey for the given topic.
Return only JSON (a list), where each element includes:
- question_text
- question_type ∈ {{"FreeText","MultipleChoice","LinearScale","CheckBox"}}
- question_options (REQUIRED for all but FreeText; for LinearScale return a list of integers like [1,2,3,4,5])
- question_name (optional, short slug like "feel_today" not "how_do_you_feel_today", max 20 chars)

Design tips:
- Prefer MultipleChoice for attitudes/preferences; FreeText for open feedback; LinearScale for intensity; CheckBox for multi-select.
- Keep options 3–7 items where possible; be neutral & non-leading.
- Avoid duplicative questions.
- For LinearScale: use integer lists like [1,2,3,4,5] or [1,2,3,4,5,6,7,8,9,10]
- Question names should be short, unique references (like "satisfaction", "age", "preference"){scenario_instruction}
        """.strip()

        q = QuestionList(
            question_name="topic_questions",
            question_text=(
                f"{system_prompt}\n\nTOPIC: {topic}\nN_QUESTIONS: {n_questions}"
                "\nReturn ONLY JSON."
            ),
            max_list_items=n_questions,
        )

        # Try LLM generation first
        items = []
        try:
            if verbose:
                result = q.by(m).run()
            else:
                # Suppress output when verbose=False
                import sys
                from io import StringIO

                old_stdout = sys.stdout
                sys.stdout = StringIO()
                try:
                    result = q.by(m).run()
                finally:
                    sys.stdout = old_stdout

            items = result.select("topic_questions").to_list()[0]
        except Exception:
            # LLM call failed, will use fallback
            pass

        # Handle case where LLM doesn't return expected format or fails
        if not items:
            # Fallback: create simple questions based on topic with pattern-based types
            questions = []
            for i in range(n_questions):
                # Add scenario variables to fallback questions if provided
                if scenario_keys:
                    scenario_vars = " ".join(
                        [f"{{{{ scenario.{key} }}}}" for key in scenario_keys]
                    )
                    question_text = f"What are your thoughts on {topic} regarding {scenario_vars}? (Question {i+1})"
                else:
                    question_text = (
                        f"What are your thoughts on {topic}? (Question {i+1})"
                    )

                # Use pattern-based type inference for fallback questions
                text_lower = question_text.lower()
                if any(
                    word in text_lower
                    for word in [
                        "satisfied",
                        "satisfaction",
                        "happy",
                        "pleased",
                        "likely",
                        "probability",
                        "chance",
                        "often",
                        "frequency",
                        "agree",
                        "disagree",
                        "opinion",
                    ]
                ):
                    question_obj = QuestionMultipleChoice(
                        question_name=f"q{i}",
                        question_text=question_text,
                        question_options=[
                            "Very satisfied",
                            "Satisfied",
                            "Neutral",
                            "Dissatisfied",
                            "Very dissatisfied",
                        ],
                    )
                elif any(
                    word in text_lower
                    for word in [
                        "features",
                        "functionality",
                        "capabilities",
                        "value",
                        "like",
                        "benefits",
                        "advantages",
                        "perks",
                        "important",
                        "channels",
                        "methods",
                        "ways",
                        "prefer",
                        "contact",
                    ]
                ):
                    question_obj = QuestionCheckBox(
                        question_name=f"q{i}",
                        question_text=question_text,
                        question_options=[
                            "User interface",
                            "Performance",
                            "Security",
                            "Customer support",
                            "Pricing",
                        ],
                    )
                elif any(
                    word in text_lower
                    for word in ["rate", "rating", "scale", "level", "score"]
                ):
                    question_obj = QuestionLinearScale(
                        question_name=f"q{i}",
                        question_text=question_text,
                        question_options=[1, 2, 3, 4, 5],
                    )
                else:
                    question_obj = QuestionFreeText(
                        question_name=f"q{i}", question_text=question_text
                    )

                questions.append(question_obj)
        else:
            # Convert to proper question objects and ensure scenario variables are included
            questions = []
            for i, item in enumerate(items):
                # Ensure scenario variables are included in question text
                if scenario_keys and "question_text" in item:
                    original_text = item["question_text"]
                    # Check if scenario variables are already in the text
                    has_scenario_vars = any(
                        f"{{{{ scenario.{key} }}}}" in original_text
                        for key in scenario_keys
                    )
                    if not has_scenario_vars:
                        # Add scenario variables to the question text
                        scenario_vars = " ".join(
                            [f"{{{{ scenario.{key} }}}}" for key in scenario_keys]
                        )
                        item[
                            "question_text"
                        ] = f"{original_text} (Context: {scenario_vars})"

                question_obj = cls._create_question_from_dict(item, f"q{i}")
                questions.append(question_obj)

        return cls(questions)

    @classmethod
    def generate_from_questions(
        cls,
        question_texts: List[str],
        question_types: Optional[List[str]] = None,
        question_names: Optional[List[str]] = None,
        model: Optional["LanguageModel"] = None,
        scenario_keys: Optional[List[str]] = None,
        verbose: bool = True,
    ) -> "Survey":
        """Generate a survey from a list of question texts.

        This method takes a list of question texts and optionally infers question types
        and generates question names using an LLM.

        Args:
            question_texts: List of question text strings
            question_types: Optional list of question types corresponding to each text.
                          If None, types will be inferred by the model.
            question_names: Optional list of question names. If None, names will be generated.
            model: Language model to use for inference. If None, uses default model.
            scenario_keys: Optional list of scenario keys to include in question texts.
                          Each key will be added as {{ scenario.<key> }} in the questions.
            verbose: Whether to show the underlying survey generation process (default: True)

        Returns:
            Survey: A new Survey instance with the questions

        Examples:
            >>> texts = ["How satisfied are you?", "What is your age?"]
<<<<<<< HEAD
            >>> survey = Survey.generate_from_questions(texts)  # doctest: +SKIP
            >>> types = ["LinearScale", "Numerical"]
            >>> names = ["satisfaction", "age"]
            >>> survey = Survey.generate_from_questions(texts, types, names)  # doctest: +SKIP
            >>> survey = Survey.generate_from_questions(texts, scenario_keys=["product_name"])  # doctest: +SKIP
            >>> survey = Survey.generate_from_questions(texts, verbose=False)  # doctest: +SKIP
=======
            >>> survey = Survey.generate_survey_from_questions(texts)
            >>>
            >>> types = ["LinearScale", "Numerical"]
            >>> names = ["satisfaction", "age"]
            >>> survey = Survey.generate_survey_from_questions(texts, types, names)
            >>>
            >>> survey = Survey.generate_survey_from_questions(texts, scenario_keys=["product_name"])
            >>> survey = Survey.generate_survey_from_questions(texts, verbose=False)
>>>>>>> 3b7d7a2a
        """
        from ..language_models import Model

        # Use default model if none provided
        m = model or Model()

        # Prepare question data
        question_data = []
        for i, text in enumerate(question_texts):
            # Add scenario variables to question text if provided
            if scenario_keys:
                # Create a prompt to enhance the question text with scenario variables
                scenario_vars = ", ".join(
                    [f"{{{{ scenario.{key} }}}}" for key in scenario_keys]
                )
                enhanced_text = (
                    f"{text} (Use these variables where appropriate: {scenario_vars})"
                )
            else:
                enhanced_text = text

            data = {"question_text": enhanced_text}

            # Add question type if provided
            if question_types and i < len(question_types):
                data["question_type"] = question_types[i]

            # Add question name if provided
            if question_names and i < len(question_names):
                data["question_name"] = question_names[i]
            else:
                data["question_name"] = f"q{i}"

            question_data.append(data)

        # Infer missing question types
        if question_types is None or any(not qt for qt in question_types):
            # First try pattern-based inference (more reliable)
            for data in question_data:
                if "question_type" not in data or not data["question_type"]:
                    text = data["question_text"].lower()
                    if any(
                        word in text
                        for word in [
                            "satisfied",
                            "satisfaction",
                            "happy",
                            "pleased",
                            "likely",
                            "probability",
                            "chance",
                            "often",
                            "frequency",
                            "agree",
                            "disagree",
                            "opinion",
                        ]
                    ):
                        data["question_type"] = "MultipleChoice"
                    elif any(
                        word in text
                        for word in [
                            "features",
                            "functionality",
                            "capabilities",
                            "value",
                            "like",
                            "benefits",
                            "advantages",
                            "perks",
                            "important",
                            "channels",
                            "methods",
                            "ways",
                            "prefer",
                            "contact",
                        ]
                    ):
                        data["question_type"] = "CheckBox"
                    elif any(
                        word in text
                        for word in ["rate", "rating", "scale", "level", "score"]
                    ):
                        data["question_type"] = "LinearScale"
                    else:
                        data["question_type"] = "FreeText"

            # Then try LLM inference to refine types and add options
            try:
                if verbose:
                    question_data = cls._infer_question_types(question_data, m)
                else:
                    # Suppress output when verbose=False
                    import sys
                    from io import StringIO

                    old_stdout = sys.stdout
                    sys.stdout = StringIO()
                    try:
                        question_data = cls._infer_question_types(question_data, m)
                    finally:
                        sys.stdout = old_stdout
            except Exception:
                # LLM inference failed, but we already have types from pattern matching
                pass

        # Convert to proper question objects and ensure scenario variables are included
        questions = []
        for i, data in enumerate(question_data):
            # Ensure scenario variables are included in question text
            if scenario_keys and "question_text" in data:
                original_text = data["question_text"]
                # Check if scenario variables are already in the text
                has_scenario_vars = any(
                    f"{{{{ scenario.{key} }}}}" in original_text
                    for key in scenario_keys
                )
                if not has_scenario_vars:
                    # Add scenario variables to the question text
                    scenario_vars = " ".join(
                        [f"{{{{ scenario.{key} }}}}" for key in scenario_keys]
                    )
                    data[
                        "question_text"
                    ] = f"{original_text} (Context: {scenario_vars})"

            question_obj = cls._create_question_from_dict(data, f"q{i}")
            questions.append(question_obj)

        return cls(questions)

    @classmethod
    def _infer_question_types(
        cls, question_data: List[Dict[str, Any]], model: "LanguageModel"
    ) -> List[Dict[str, Any]]:
        """Infer question types for question data using an LLM."""
        from ..questions import QuestionList

        prompt = """
You are helping construct a structured survey schema.

For EACH input item, output a JSON list of objects where every object has:
- question_text (string; required)
- question_type (one of: "FreeText", "MultipleChoice", "LinearScale", "CheckBox"; required)
- question_name (short slug; lowercase letters, numbers, underscores; optional if provided already)
- question_options (array; REQUIRED for all types except FreeText; for LinearScale, provide an ordered array of numeric labels)

Guidelines:
- Preserve intent and wording where possible.
- If the input already includes 'question_type' and/or 'question_options', respect them unless obviously invalid.
- If no name is provided, generate a SHORT slug from the text (max 20 chars, like "feel_today" not "how_do_you_feel_today").
- ALWAYS generate appropriate question_options for MultipleChoice, LinearScale, and CheckBox questions.
- For MultipleChoice/CheckBox: provide 3-7 relevant, mutually exclusive options.
- For LinearScale: provide integer arrays like [1,2,3,4,5] or [1,2,3,4,5,6,7,8,9,10].
- Keep options concise, neutral, and non-leading.
- If the question text mentions scenario variables (like {{ scenario.key }}), incorporate them naturally into the final question_text.
- Return ONLY valid JSON (a list). No commentary.
        """.strip()

        q = QuestionList(
            question_name="design",
            question_text=prompt + "\n\nINPUT:\n" + str(question_data),
            max_list_items=len(question_data),
        )

        # Get the structured response
        result = q.by(model).run()
        out = result.select("design").to_list()[0]

        # Handle case where LLM doesn't return expected format
        if not out:
            # Fallback: return original data with FreeText type
            normalized = []
            for i, data in enumerate(question_data):
                normalized_row = {
                    "question_text": data["question_text"],
                    "question_type": data.get("question_type", "FreeText"),
                    "question_name": data.get("question_name", f"q{i}"),
                    "question_options": data.get("question_options", []),
                }
                normalized.append(normalized_row)
            return normalized

        # Normalize the response
        normalized = []
        for i, row in enumerate(out):
            normalized_row = {
                "question_text": row.get(
                    "question_text", question_data[i]["question_text"]
                ).strip(),
                "question_type": row.get("question_type", "FreeText").strip(),
                "question_name": row.get("question_name")
                or question_data[i].get("question_name", f"q{i}"),
                "question_options": row.get("question_options", []),
            }
            normalized.append(normalized_row)

        return normalized

    @classmethod
    def _create_question_from_dict(
        cls, data: Dict[str, Any], default_name: str
    ) -> "QuestionBase":
        """Create a question object from a dictionary."""
        from ..questions import (
            QuestionFreeText,
            QuestionMultipleChoice,
            QuestionLinearScale,
            QuestionCheckBox,
        )
        import re
        import uuid

        def _slugify(text: str, fallback_len: int = 8) -> str:
            # Remove common question words and create shorter slugs
            text = text.lower()

            # Remove question marks and extra whitespace first
            text = re.sub(r"[?]+", "", text).strip()

            # Split into words
            words = re.findall(r"\b\w+\b", text)

            # Remove common question words from the beginning
            question_words = {
                "what",
                "how",
                "when",
                "where",
                "why",
                "which",
                "who",
                "do",
                "are",
                "would",
                "have",
                "did",
                "will",
                "can",
                "should",
                "could",
                "is",
                "was",
                "were",
                "does",
                "you",
                "your",
                "the",
                "a",
                "an",
            }

            # Filter out question words and common words
            meaningful_words = [word for word in words if word not in question_words]

            # Take first 2 meaningful words
            if len(meaningful_words) >= 2:
                slug = "_".join(meaningful_words[:2])
            elif len(meaningful_words) == 1:
                slug = meaningful_words[0]
            elif len(words) >= 2:
                # Fallback: use first 2 words even if they contain question words
                slug = "_".join(words[:2])
            elif len(words) == 1:
                slug = words[0]
            else:
                slug = f"q_{uuid.uuid4().hex[:fallback_len]}"

            # Clean up the slug
            slug = re.sub(r"[^a-z0-9]+", "_", slug).strip("_")
            if not slug:
                slug = f"q_{uuid.uuid4().hex[:fallback_len]}"
            return slug[:20]  # Shorter max length

        qtype = data.get("question_type", "FreeText").lower()
        name = data.get("question_name") or _slugify(data["question_text"])
        text = data["question_text"]
        opts = data.get("question_options", [])

        if qtype in ("freetext", "free_text", "text"):
            return QuestionFreeText(question_name=name, question_text=text)

        if qtype in ("multiplechoice", "multiple_choice", "mc", "single_select"):
            # Provide default options if none given
            if not opts:
                # Generate more contextual options based on question text
                if any(
                    word in text.lower()
                    for word in ["satisfied", "satisfaction", "happy", "pleased"]
                ):
                    opts = [
                        "Very satisfied",
                        "Satisfied",
                        "Neutral",
                        "Dissatisfied",
                        "Very dissatisfied",
                    ]
                elif any(
                    word in text.lower() for word in ["likely", "probability", "chance"]
                ):
                    opts = [
                        "Very likely",
                        "Likely",
                        "Neutral",
                        "Unlikely",
                        "Very unlikely",
                    ]
                elif any(
                    word in text.lower() for word in ["often", "frequency", "regularly"]
                ):
                    opts = ["Very often", "Often", "Sometimes", "Rarely", "Never"]
                elif any(
                    word in text.lower() for word in ["agree", "disagree", "opinion"]
                ):
                    opts = [
                        "Strongly agree",
                        "Agree",
                        "Neutral",
                        "Disagree",
                        "Strongly disagree",
                    ]
                else:
                    opts = ["Yes", "No", "Maybe"]
            return QuestionMultipleChoice(
                question_name=name,
                question_text=text,
                question_options=opts,
            )

        if qtype in ("linearscale", "linear_scale", "scale", "likert"):
            # Handle LinearScale options properly
            if isinstance(opts, dict):
                # Convert dict format to list of integers
                if "min" in opts and "max" in opts:
                    min_val = opts["min"]
                    max_val = opts["max"]
                    opts = list(range(min_val, max_val + 1))
                elif "scale_min" in opts and "scale_max" in opts:
                    min_val = opts["scale_min"]
                    max_val = opts["scale_max"]
                    opts = list(range(min_val, max_val + 1))
                else:
                    opts = [1, 2, 3, 4, 5]  # Default
            elif not opts:
                opts = [1, 2, 3, 4, 5]  # Default

            return QuestionLinearScale(
                question_name=name,
                question_text=text,
                question_options=opts,
            )

        if qtype in ("checkbox", "check_box", "multi_select", "multiselect"):
            # Provide default options if none given
            if not opts:
                # Generate more contextual options based on question text
                if any(
                    word in text.lower()
                    for word in [
                        "features",
                        "functionality",
                        "capabilities",
                        "value",
                        "like",
                    ]
                ):
                    opts = [
                        "User interface",
                        "Performance",
                        "Security",
                        "Customer support",
                        "Pricing",
                    ]
                elif any(
                    word in text.lower()
                    for word in ["benefits", "advantages", "perks", "important"]
                ):
                    opts = [
                        "Health insurance",
                        "Retirement plan",
                        "Remote work",
                        "Paid time off",
                        "Professional development",
                    ]
                elif any(
                    word in text.lower()
                    for word in ["channels", "methods", "ways", "prefer", "contact"]
                ):
                    opts = ["Email", "Phone", "In-person", "Online chat", "Mobile app"]
                else:
                    opts = ["Option 1", "Option 2", "Option 3", "Option 4"]
            return QuestionCheckBox(
                question_name=name,
                question_text=text,
                question_options=opts,
            )

        # Fallback to FreeText
        return QuestionFreeText(question_name=name, question_text=text)


def main():
    """Run the example survey."""

    def example_survey():
        """Return an example survey."""
        from edsl import QuestionMultipleChoice, QuestionList, QuestionNumerical, Survey

        q0 = QuestionMultipleChoice(
            question_name="q0",
            question_text="What is the capital of France?",
            question_options=["London", "Paris", "Rome", "Boston", "I don't know"],
        )
        q1 = QuestionList(
            question_name="q1",
            question_text="Name some cities in France.",
            max_list_items=5,
        )
        q2 = QuestionNumerical(
            question_name="q2",
            question_text="What is the population of {{ q0.answer }}?",
        )
        s = Survey(questions=[q0, q1, q2])
        s = s.add_rule(q0, "q0 == 'Paris'", q2)
        return s

    s = example_survey()
    survey_dict = s.to_dict()
    s2 = Survey.from_dict(survey_dict)
    results = s2.run()
    print(results)


if __name__ == "__main__":
    import doctest

    # doctest.testmod(optionflags=doctest.ELLIPSIS | doctest.SKIP)
    doctest.testmod(optionflags=doctest.ELLIPSIS)<|MERGE_RESOLUTION|>--- conflicted
+++ resolved
@@ -2840,23 +2840,12 @@
 
         Examples:
             >>> texts = ["How satisfied are you?", "What is your age?"]
-<<<<<<< HEAD
             >>> survey = Survey.generate_from_questions(texts)  # doctest: +SKIP
             >>> types = ["LinearScale", "Numerical"]
             >>> names = ["satisfaction", "age"]
             >>> survey = Survey.generate_from_questions(texts, types, names)  # doctest: +SKIP
             >>> survey = Survey.generate_from_questions(texts, scenario_keys=["product_name"])  # doctest: +SKIP
             >>> survey = Survey.generate_from_questions(texts, verbose=False)  # doctest: +SKIP
-=======
-            >>> survey = Survey.generate_survey_from_questions(texts)
-            >>>
-            >>> types = ["LinearScale", "Numerical"]
-            >>> names = ["satisfaction", "age"]
-            >>> survey = Survey.generate_survey_from_questions(texts, types, names)
-            >>>
-            >>> survey = Survey.generate_survey_from_questions(texts, scenario_keys=["product_name"])
-            >>> survey = Survey.generate_survey_from_questions(texts, verbose=False)
->>>>>>> 3b7d7a2a
         """
         from ..language_models import Model
 
