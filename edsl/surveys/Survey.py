"""A Survey is collection of questions that can be administered to an Agent."""
from __future__ import annotations
import re
from rich import print
from rich.table import Table

from dataclasses import dataclass

from typing import Any, Generator, Optional, Union, List, Literal
from edsl.exceptions import SurveyCreationError, SurveyHasNoRulesError
from edsl.questions.QuestionBase import QuestionBase
from edsl.surveys.base import RulePriority, EndOfSurvey
from edsl.surveys.Rule import Rule
from edsl.surveys.RuleCollection import RuleCollection

from edsl.Base import Base
from edsl.surveys.SurveyExportMixin import SurveyExportMixin
from edsl.surveys.descriptors import QuestionsDescriptor
from edsl.surveys.MemoryPlan import MemoryPlan
from edsl.surveys.DAG import DAG
from edsl.utilities import is_notebook
from edsl.utilities.decorators import add_edsl_version, remove_edsl_version
from edsl.surveys.SurveyFlowVisualizationMixin import SurveyFlowVisualizationMixin


class Survey(SurveyExportMixin, SurveyFlowVisualizationMixin, Base):
    """A collection of questions that supports skip logic."""

    questions = QuestionsDescriptor()
    """
    A collection of questions that supports skip logic.

    Initalization:
    - `questions`: the questions in the survey (optional)
    - `question_names`: the names of the questions (optional)
    - `name`: the name of the survey (optional)

    Methods:
    -

    Notes:
    - The presumed order of the survey is the order in which questions are added.
    """

    def __init__(
        self,
        questions: list[QuestionBase] = None,
        memory_plan: MemoryPlan = None,
        rule_collection: RuleCollection = None,
        question_groups: dict[str, tuple[int, int]] = None,
        name: str = None,
    ):
        """Create a new survey."""
        self.rule_collection = RuleCollection(
            num_questions=len(questions) if questions else None
        )
        # the RuleCollection needs to be present while we add the questions; we might override this later
        # if a rule_collection is provided. This allows us to serialize the survey with the rule_collection.
        self.questions = questions or []
        self.memory_plan = memory_plan or MemoryPlan(self)
        if question_groups is not None:
            self.question_groups = question_groups
        else:
            self.question_groups = {}

        # if a rule collection is provided, use it instead
        if rule_collection is not None:
            self.rule_collection = rule_collection

        if name is not None:
            import warnings

            warnings.warn("name is deprecated.")

    def get_question(self, question_name) -> QuestionBase:
        """Return the question object given the question name."""
        if question_name not in self.question_name_to_index:
            raise KeyError(f"Question name {question_name} not found in survey.")
        index = self.question_name_to_index[question_name]
        return self._questions[index]

    @property
    def question_names(self) -> list[str]:
        """Return a list of question names in the survey.

        Example:

        >>> s = Survey.example()
        >>> s.question_names
        ['q0', 'q1', 'q2']
        """
        # return list(self.question_name_to_index.keys())
        return [q.question_name for q in self.questions]

    @property
    def question_name_to_index(self) -> dict[str, int]:
        """Return a dictionary mapping question names to question indices.

        Example:

        >>> s = Survey.example()
        >>> s.question_name_to_index
        {'q0': 0, 'q1': 1, 'q2': 2}
        """
        return {q.question_name: i for i, q in enumerate(self.questions)}

    def add_question(self, question: QuestionBase) -> Survey:
        """
        Add a question to survey.

        :param question: The question to add to the survey.
        :param question_name: The name of the question. If not provided, the question name is used.

        The question is appended at the end of the self.questions list
        A default rule is created that the next index is the next question.

        >>> from edsl import QuestionMultipleChoice
        >>> q = QuestionMultipleChoice(question_text = "Do you like school?", question_options=["yes", "no"], question_name="q0")
        >>> s = Survey().add_question(q)

        >>> s = Survey().add_question(q).add_question(q)
        Traceback (most recent call last):
        ...
        edsl.exceptions.surveys.SurveyCreationError: Question name already exists in survey. ...
        """
        if question.question_name in self.question_names:
            raise SurveyCreationError(
                f"""Question name already exists in survey. Please use a different name for the offensing question. The problemetic question name is {question.question_name}."""
            )
        index = len(self.questions)
        # TODO: This is a bit ugly because the user
        # doesn't "know" about _questions - it's generated by the
        # descriptor.
        self._questions.append(question)

        # using index + 1 presumes there is a next question
        self.rule_collection.add_rule(
            Rule(
                current_q=index,
                expression="True",
                next_q=index + 1,
                question_name_to_index=self.question_name_to_index,
                priority=RulePriority.DEFAULT.value,
            )
        )

        # a question might be added before the memory plan is created
        # it's ok because the memory plan will be updated when it is created
        if hasattr(self, "memory_plan"):
            self.memory_plan.add_question(question)

        return self

    def set_full_memory_mode(self) -> Survey:
        """Add instructions to a survey that the agent should remember all of the answers to the questions in the survey."""
        self._set_memory_plan(lambda i: self.question_names[:i])
        return self

    def set_lagged_memory(self, lags: int) -> Survey:
        """Add instructions to a survey that the agent should remember the answers to the questions in the survey.

        The agent should remember the answers to the questions in the survey from the previous lags.
        """
        self._set_memory_plan(lambda i: self.question_names[max(0, i - lags) : i])
        return self

    def _set_memory_plan(self, prior_questions_func):
        """Set memory plan based on a provided function determining prior questions."""
        for i, question_name in enumerate(self.question_names):
            self.memory_plan.add_memory_collection(
                focal_question=question_name,
                prior_questions=prior_questions_func(i),
            )

    def add_question_group(
        self,
        start_question: Union[QuestionBase, str],
        end_question: Union[QuestionBase, str],
        group_name: str,
    ) -> None:
        """Add a group of questions to the survey."""

        if not group_name.isidentifier():
            raise ValueError(f"Group name {group_name} is not a valid identifier.")

        if group_name in self.question_groups:
            raise ValueError(f"Group name {group_name} already exists in the survey.")

        if group_name in self.question_name_to_index:
            raise ValueError(
                f"Group name {group_name} already exists as a question name in the survey."
            )

        start_index = self._get_question_index(start_question)
        end_index = self._get_question_index(end_question)

        if start_index > end_index:
            raise ValueError(
                f"Start index {start_index} is greater than end index {end_index}."
            )

        for existing_group_name, (
            existing_start_index,
            existing_end_index,
        ) in self.question_groups.items():
            if start_index < existing_start_index and end_index > existing_end_index:
                raise ValueError(
                    f"Group {group_name} contains the questions in the new group."
                )
            if start_index > existing_start_index and end_index < existing_end_index:
                raise ValueError(f"Group {group_name} is contained in the new group.")
            if start_index < existing_start_index and end_index > existing_start_index:
                raise ValueError(f"Group {group_name} overlaps with the new group.")
            if start_index < existing_end_index and end_index > existing_end_index:
                raise ValueError(f"Group {group_name} overlaps with the new group.")

        self.question_groups[group_name] = (start_index, end_index)
        return self

    def add_targeted_memory(
        self,
        focal_question: Union[QuestionBase, str],
        prior_question: Union[QuestionBase, str],
    ) -> Survey:
        """Add instructions to a survey than when answering focal_question.

        The agent should also remember the answers to prior_questions listed in prior_questions.
        """
        focal_question_name = self.question_names[
            self._get_question_index(focal_question)
        ]
        prior_question_name = self.question_names[
            self._get_question_index(prior_question)
        ]

        self.memory_plan.add_single_memory(
            focal_question=focal_question_name,
            prior_question=prior_question_name,
        )

        return self

    def add_memory_collection(
        self,
        focal_question: Union[QuestionBase, str],
        prior_questions: List[Union[QuestionBase, str]],
    ) -> Survey:
        """Add prior questions and responses so the agent has them when answering.

        This adds instructions to a survey than when answering focal_question, the agent should also remember the answers to prior_questions listed in prior_questions.

        :param focal_question: The question that the agent is answering.
        :param prior_questions: The questions that the agent should remember when answering the focal question.

        Example:

        >>> s = Survey.example().add_memory_collection("q2", ["q0", "q1"])
        """
        focal_question_name = self.question_names[
            self._get_question_index(focal_question)
        ]

        prior_question_names = [
            self.question_names[self._get_question_index(prior_question)]
            for prior_question in prior_questions
        ]

        self.memory_plan.add_memory_collection(
            focal_question=focal_question_name, prior_questions=prior_question_names
        )
        return self

    def add_stop_rule(
        self, question: Union[QuestionBase, str], expression: str
    ) -> Survey:
        """Add a rule that stops the survey.

        The rule is evaluated *after* the question is answered. If the rule is true, the survey ends.

        >>> s = Survey.example().add_stop_rule("q0", "q0 == 'yes'")
        >>> s.next_question("q0", {"q0": "yes"})
        EndOfSurvey

        >>> s.next_question("q0", {"q0": "no"}).question_name
        'q1'
        """
        self.add_rule(question, expression, EndOfSurvey)
        return self

    def add_skip_rule(
        self, question: Union[QuestionBase, str], expression: str
    ) -> Survey:
        """
<<<<<<< HEAD
        A skip-rule is evaluated *before* the question is asked.
        If the skip-rule is true, the question is skipped.
=======
        Adds a skip rule to the survey.

        :param question: The question to add the skip rule to.
        :param expression: The expression to evaluate.

        If the expression evaluates to True, the question is skipped. This is evaluated *before* the question is answered.
>>>>>>> cf7ed18e
        """
        question_index = self._get_question_index(question)
        self._add_rule(question, expression, question_index + 1, before_rule=True)
        return self

    def _get_question_index(
        self, q: Union[QuestionBase, str, EndOfSurvey.__class__]
    ) -> Union[int, EndOfSurvey.__class__]:
        """Return the index of the question or EndOfSurvey object.

        :param q: The question or question name to get the index of.

        It can handle it if the user passes in the question name, the question object, or the EndOfSurvey object.

        >>> s = Survey.example()
        >>> s._get_question_index("q0")
        0
        >>> s._get_question_index("poop")
        Traceback (most recent call last):
        ...
        ValueError: Question name poop not found in survey. The current question names are {'q0': 0, 'q1': 1, 'q2': 2}.
        """
        if q == EndOfSurvey:
            return EndOfSurvey
        else:
            question_name = q if isinstance(q, str) else q.question_name
            if question_name not in self.question_name_to_index:
                raise ValueError(
                    f"""Question name {question_name} not found in survey. The current question names are {self.question_name_to_index}."""
                )
            return self.question_name_to_index[question_name]

    def _get_new_rule_priority(
        self, question_index: int, before_rule: bool = False
    ) -> int:
        """Return the priority for the new rule."""
        current_priorities = [
            rule.priority
            for rule in self.rule_collection.applicable_rules(
                question_index, before_rule
            )
        ]
        if len(current_priorities) == 0:
            return RulePriority.DEFAULT.value + 1

        max_priority = max(current_priorities)
        # newer rules take priority over older rules
        new_priority = (
            RulePriority.DEFAULT.value
            if len(current_priorities) == 0
            else max_priority + 1
        )
        return new_priority

    def add_rule(
        self,
        question: Union[QuestionBase, str],
        expression: str,
        next_question: Union[QuestionBase, int],
        before_rule: bool = False,
    ) -> Survey:
        """
        Add a rule to a Question of the Survey with the appropriate priority.

        :param question: The question to add the rule to.
        :param expression: The expression to evaluate.
        :param next_question: The next question to go to if the rule is true.
        :param before_rule: Whether the rule is evaluated before the question is answered.
        """
        return self._add_rule(
            question, expression, next_question, before_rule=before_rule
        )

    def _add_rule(
        self,
        question: Union[QuestionBase, str],
        expression: str,
        next_question: Union[QuestionBase, str, int],
        before_rule: bool = False,
    ) -> Survey:
        """
        Add a rule to a Question of the Survey with the appropriate priority.

        :param question: The question to add the rule to.
        :param expression: The expression to evaluate.
        :param next_question: The next question to go to if the rule is true.
        :param before_rule: Whether the rule is evaluated before the question is answered.


        - The last rule added for the question will have the highest priority.
        - If there are no rules, the rule added gets priority -1.
        """
        question_index = self._get_question_index(question)

        # Might not have the name of the next question yet
        if isinstance(next_question, int):
            next_question_index = next_question
        else:
            next_question_index = self._get_question_index(next_question)

        new_priority = self._get_new_rule_priority(question_index, before_rule)

        self.rule_collection.add_rule(
            Rule(
                current_q=question_index,
                expression=expression,
                next_q=next_question_index,
                question_name_to_index=self.question_name_to_index,
                priority=new_priority,
                before_rule=before_rule,
            )
        )

        return self

    ###################
    # FORWARD METHODS
    ###################
    def by(self, *args: Union[Agent, Scenario, LanguageModel]) -> Jobs:
        """Add Agents, Scenarios, and LanguageModels to a survey and returns a runnable Jobs object."""
        from edsl.jobs.Jobs import Jobs

        job = Jobs(survey=self)
        return job.by(*args)

    def run(self, *args, **kwargs) -> Jobs:
        """Turn the survey into a Job and runs it."""
        from edsl.jobs.Jobs import Jobs

        return Jobs(survey=self).run(*args, **kwargs)

    ########################
    ## Survey-Taking Methods
    ########################

    def first_question(self) -> QuestionBase:
        """Return the first question in the survey."""
        return self.questions[0]

    def next_question(
<<<<<<< HEAD
        self, current_question: QuestionBase, 
        answers: dict
=======
        self, current_question: Union[str, QuestionBase], answers: dict
>>>>>>> cf7ed18e
    ) -> Union[QuestionBase, EndOfSurvey.__class__]:
        """
        Return the next question in a survey.

        - If called with no arguments, it returns the first question in the survey.
        - If no answers are provided for a question with a rule, the next question is returned. If answers are provided, the next question is determined by the rules and the answers.
        - If the next question is the last question in the survey, an EndOfSurvey object is returned.
        """
        if isinstance(current_question, str):
            current_question = self.get_question(current_question)

        question_index = self.question_name_to_index[current_question.question_name]
        next_question_object = self.rule_collection.next_question(
            question_index, answers
        )

        if next_question_object.num_rules_found == 0:
            raise SurveyHasNoRulesError

        if next_question_object.next_q == EndOfSurvey:
            return EndOfSurvey
        else:
            if next_question_object.next_q >= len(self.questions):
                return EndOfSurvey
            else:
                return self.questions[next_question_object.next_q]

    def gen_path_through_survey(self) -> Generator[QuestionBase, dict, None]:
        """
        Generate a coroutine that can be used to conduct an Interview.

        - The coroutine is a generator that yields a question and receives answers.
        - The coroutine starts with the first question in the survey.
        - The coroutine ends when an EndOfSurvey object is returned.

        E.g., in Interview.py

        path_through_survey = self.survey.gen_path_through_survey()
        question = path_through_survey.send({question.question_name: answer})
        """
        question = self.first_question()
        while not question == EndOfSurvey:
            self.answers = yield question
            ## TODO: This should also include survey and agent attributes
            question = self.next_question(question, self.answers)

    @property
    def scenario_attributes(self) -> list[str]:
        """Return a list of attributes that admissible Scenarios should have."""
        temp = []
        for question in self.questions:
            question_text = question.question_text
            # extract the contents of all {{ }} in the question text using regex
            matches = re.findall(r"\{\{(.+?)\}\}", question_text)
            # remove whitespace
            matches = [match.strip() for match in matches]
            # add them to the temp list
            temp.extend(matches)
        return temp

    def textify(self, index_dag: DAG) -> DAG:
        """Convert the DAG of question indices to a DAG of question names.

        Example:

        >>> s = Survey.example()
        >>> d = s.dag()
        >>> d
        {1: {0}, 2: {0}}
        >>> s.textify(d)
        {'q1': {'q0'}, 'q2': {'q0'}}
        """

        def get_name(index: int):
            """Return the name of the question given the index."""
            if index >= len(self.questions):
                return EndOfSurvey
            try:
                return self.questions[index].question_name
            except IndexError:
                print(
                    f"The index is {index} but the length of the questions is {len(self.questions)}"
                )
                raise

        try:
            text_dag = {}
            for child_index, parent_indices in index_dag.items():
                parent_names = {get_name(index) for index in parent_indices}
                child_name = get_name(child_index)
                text_dag[child_name] = parent_names
            return text_dag
        except IndexError:
            raise

    def dag(self, textify=False) -> DAG:
        """Return the DAG of the survey, which reflects both skip-logic and memory.

        >>> s = Survey.example()
        >>> d = s.dag()
        >>> d
        {1: {0}, 2: {0}}

        """
        memory_dag = self.memory_plan.dag
        rule_dag = self.rule_collection.dag
        if textify:
            memory_dag = DAG(self.textify(memory_dag))
            rule_dag = DAG(self.textify(rule_dag))
        return memory_dag + rule_dag

    ###################
    # DUNDER METHODS
    ###################
    def __len__(self) -> int:
        """Return the number of questions in the survey.

        >>> s = Survey.example()
        >>> len(s)
        3
        """
        return len(self._questions)

    def __getitem__(self, index) -> QuestionBase:
        """Return the question object given the question index."""
        if isinstance(index, int):
            return self._questions[index]
        elif isinstance(index, str):
            return getattr(self, index)

    def diff(self, other):
        from rich import print

        for key, value in self.to_dict().items():
            if value != other.to_dict()[key]:
                print(f"Key: {key}")
                print("\n")
                print(f"Self: {value}")
                print("\n")
                print(f"Other: {other.to_dict()[key]}")
                print("\n\n")

    def __eq__(self, other) -> bool:
        """Return True if the two surveys have the same to_dict."""
        if not isinstance(other, Survey):
            return False
        return self.to_dict() == other.to_dict()

    ###################
    # SERIALIZATION METHODS
    ###################
    @add_edsl_version
    def to_dict(self) -> dict[str, Any]:
        """Serialize the Survey object to a dictionary."""
        return {
            "questions": [q.to_dict() for q in self._questions],
            "memory_plan": self.memory_plan.to_dict(),
            "rule_collection": self.rule_collection.to_dict(),
            "question_groups": self.question_groups,
        }

    @classmethod
    @remove_edsl_version
    def from_dict(cls, data: dict) -> Survey:
        """Deserialize the dictionary back to a Survey object."""
        questions = [QuestionBase.from_dict(q_dict) for q_dict in data["questions"]]
        memory_plan = MemoryPlan.from_dict(data["memory_plan"])
        survey = cls(
            questions=questions,
            memory_plan=memory_plan,
            rule_collection=RuleCollection.from_dict(data["rule_collection"]),
            question_groups=data["question_groups"],
        )
        return survey

    ###################
    # DISPLAY METHODS
    ###################
    def print(self):
        from rich import print_json
        import json

        print_json(json.dumps(self.to_dict()))

    def __repr__(self) -> str:
        """Return a string representation of the survey."""

        questions_string = ", ".join([repr(q) for q in self._questions])
        question_names_string = ", ".join([repr(name) for name in self.question_names])
        return f"Survey(questions=[{questions_string}], memory_plan={self.memory_plan}, rule_collection={self.rule_collection}, question_groups={self.question_groups})"

    def _repr_html_(self) -> str:
        from edsl.utilities.utilities import data_to_html

        return data_to_html(self.to_dict())

    def show_rules(self) -> None:
        """Print out the rules in the survey.

        >>> s = Survey.example()
        >>> s.show_rules()
        ┏━━━━━━━━━━━┳━━━━━━━━━━━━━┳━━━━━━━━┳━━━━━━━━━━┳━━━━━━━━━━━━━┓
        ┃ current_q ┃ expression  ┃ next_q ┃ priority ┃ before_rule ┃
        ┡━━━━━━━━━━━╇━━━━━━━━━━━━━╇━━━━━━━━╇━━━━━━━━━━╇━━━━━━━━━━━━━┩
        │ 0         │ True        │ 1      │ -1       │ False       │
        │ 0         │ q0 == 'yes' │ 2      │ 0        │ False       │
        │ 1         │ True        │ 2      │ -1       │ False       │
        │ 2         │ True        │ 3      │ -1       │ False       │
        └───────────┴─────────────┴────────┴──────────┴─────────────┘
        """
        self.rule_collection.show_rules()

    def rich_print(self):
        """Print the survey in a rich format."""
        table = Table(show_header=True, header_style="bold magenta")
        table.add_column("Questions", style="dim")

        for question in self._questions:
            table.add_row(question.rich_print())

        return table

    def codebook(self) -> dict[str, str]:
        """Create a codebook for the survey, mapping question names to question text.

        >>> s = Survey.example()
        >>> s.codebook()
        {'q0': 'Do you like school?', 'q1': 'Why not?', 'q2': 'Why?'}
        """
        codebook = {}
        for question in self._questions:
            codebook[question.question_name] = question.question_text
        return codebook

    def to_csv(self, filename: str = None):
        """Export the survey to a CSV file.

        :param filename: The name of the file to save the CSV to.

        >>> s = Survey.example()
        >>> s.to_csv()
           index question_name        question_text                                question_options    question_type edsl_version edsl_class_name
        0      0            q0  Do you like school?                                       [yes, no]  multiple_choice       0.1.21    QuestionBase
        1      1            q1             Why not?               [killer bees in cafeteria, other]  multiple_choice       0.1.21    QuestionBase
        2      2            q2                 Why?  [**lack*** of killer bees in cafeteria, other]  multiple_choice       0.1.21    QuestionBase
        """
        raw_data = []
        for index, question in enumerate(self._questions):
            d = {"index": index}
            d.update(question.to_dict())
            raw_data.append(d)
        from pandas import DataFrame

        df = DataFrame(raw_data)
        if filename:
            df.to_csv(filename, index=False)
        else:
            return df

    def web(
        self,
        platform: Literal[
            "google_forms", "lime_survey", "survey_monkey"
        ] = "google_forms",
        email=None,
    ):
        from edsl.coop import Coop

        c = Coop()

        res = c.web(self.to_dict(), platform, email)
        return res

    @classmethod
    def example(cls) -> Survey:
        """Return an example survey."""
        from edsl.questions.QuestionMultipleChoice import QuestionMultipleChoice

        q0 = QuestionMultipleChoice(
            question_text="Do you like school?",
            question_options=["yes", "no"],
            question_name="q0",
        )
        q1 = QuestionMultipleChoice(
            question_text="Why not?",
            question_options=["killer bees in cafeteria", "other"],
            question_name="q1",
        )
        q2 = QuestionMultipleChoice(
            question_text="Why?",
            question_options=["**lack*** of killer bees in cafeteria", "other"],
            question_name="q2",
        )
        s = cls(questions=[q0, q1, q2])
        s = s.add_rule(q0, "q0 == 'yes'", q2)
        return s


def main():
    """Run the example survey."""

    def example_survey():
        """Return an example survey."""
        from edsl.questions.QuestionMultipleChoice import QuestionMultipleChoice
        from edsl.surveys.Survey import Survey

        q0 = QuestionMultipleChoice(
            question_text="Do you like school?",
            question_options=["yes", "no"],
            question_name="q0",
        )
        q1 = QuestionMultipleChoice(
            question_text="Why not?",
            question_options=["killer bees in cafeteria", "other"],
            question_name="q1",
        )
        q2 = QuestionMultipleChoice(
            question_text="Why?",
            question_options=["**lack*** of killer bees in cafeteria", "other"],
            question_name="q2",
        )
        s = Survey(questions=[q0, q1, q2])
        s = s.add_rule(q0, "q0 == 'yes'", q2)
        return s

    s = example_survey()
    survey_dict = s.to_dict()
    s2 = Survey.from_dict(survey_dict)
    results = s2.run()
    print(results)


if __name__ == "__main__":
    import doctest

    doctest.testmod(optionflags=doctest.ELLIPSIS)

    # def example_survey():
    #     """Return an example survey."""
    #     from edsl.questions.QuestionMultipleChoice import QuestionMultipleChoice
    #     from edsl.surveys.Survey import Survey

    #     q0 = QuestionMultipleChoice(
    #         question_text="Do you like school?",
    #         question_options=["yes", "no"],
    #         question_name="like_school",
    #     )
    #     q1 = QuestionMultipleChoice(
    #         question_text="Why not?",
    #         question_options=["killer bees in cafeteria", "other"],
    #         question_name="why_not",
    #     )
    #     q2 = QuestionMultipleChoice(
    #         question_text="Why?",
    #         question_options=["**lack*** of killer bees in cafeteria", "other"],
    #         question_name="why",
    #     )
    #     s = Survey(questions=[q0, q1, q2])
    #     s = s.add_rule(q0, "like_school == 'yes'", q2).add_stop_rule(
    #         q1, "why_not == 'other'"
    #     )
    #     return s

    # s = example_survey()
    # s.show_flow()<|MERGE_RESOLUTION|>--- conflicted
+++ resolved
@@ -1,4 +1,5 @@
 """A Survey is collection of questions that can be administered to an Agent."""
+
 from __future__ import annotations
 import re
 from rich import print
@@ -291,17 +292,12 @@
         self, question: Union[QuestionBase, str], expression: str
     ) -> Survey:
         """
-<<<<<<< HEAD
-        A skip-rule is evaluated *before* the question is asked.
-        If the skip-rule is true, the question is skipped.
-=======
         Adds a skip rule to the survey.
 
         :param question: The question to add the skip rule to.
         :param expression: The expression to evaluate.
 
         If the expression evaluates to True, the question is skipped. This is evaluated *before* the question is answered.
->>>>>>> cf7ed18e
         """
         question_index = self._get_question_index(question)
         self._add_rule(question, expression, question_index + 1, before_rule=True)
@@ -442,12 +438,7 @@
         return self.questions[0]
 
     def next_question(
-<<<<<<< HEAD
-        self, current_question: QuestionBase, 
-        answers: dict
-=======
         self, current_question: Union[str, QuestionBase], answers: dict
->>>>>>> cf7ed18e
     ) -> Union[QuestionBase, EndOfSurvey.__class__]:
         """
         Return the next question in a survey.
