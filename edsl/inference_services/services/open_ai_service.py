--- conflicted
+++ resolved
@@ -6,11 +6,8 @@
 
 from ..inference_service_abc import InferenceServiceABC
 from .message_builder import MessageBuilder
-<<<<<<< HEAD
 from ..decorators import report_errors_async
-=======
 from .service_enums import OPENAI_REASONING_MODELS
->>>>>>> a8b318d9
 
 # Use TYPE_CHECKING to avoid circular imports at runtime
 if TYPE_CHECKING:
