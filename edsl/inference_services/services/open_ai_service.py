from __future__ import annotations
from typing import Any, List, Optional, Dict, NewType, TYPE_CHECKING
import os

import openai

from ..inference_service_abc import InferenceServiceABC
from .message_builder import MessageBuilder
from ..decorators import report_errors_async
from .service_enums import OPENAI_REASONING_MODELS

# Use TYPE_CHECKING to avoid circular imports at runtime
if TYPE_CHECKING:
    from ...language_models import LanguageModel

rate_limits = {}

if TYPE_CHECKING:
    from ...scenarios.file_store import FileStore as Files
    from ...invigilators.invigilator_base import InvigilatorBase as InvigilatorAI


APIToken = NewType("APIToken", str)


class OpenAIParameterBuilder:
    """Helper class to construct API parameters based on model type."""

    @staticmethod
    def build_params(model: str, messages: list, **model_params) -> dict:
        """Build API parameters, adjusting for specific model types."""

        default_max_tokens = model_params.get("max_tokens", 1000)
        default_temperature = model_params.get("temperature", 0.5)
        if model in OPENAI_REASONING_MODELS:
            # For reasoning models, use much higher completion tokens to allow for reasoning + response
            max_tokens = max(default_max_tokens, 5000)
            temperature = 1
        else:
            max_tokens = default_max_tokens
            temperature = default_temperature

        # Base parameters
        params = {
            "model": model,
            "messages": messages,
            "temperature": temperature,
            "max_completion_tokens": max_tokens,
            "top_p": model_params.get("top_p", 1),
            "frequency_penalty": model_params.get("frequency_penalty", 0),
            "presence_penalty": model_params.get("presence_penalty", 0),
            "logprobs": model_params.get("logprobs", False),
            "top_logprobs": (
                model_params.get("top_logprobs", 3)
                if model_params.get("logprobs", False)
                else None
            ),
        }

        return params


class OpenAIService(InferenceServiceABC):
    """OpenAI service class."""

    _inference_service_ = "openai"
    _env_key_name_ = "OPENAI_API_KEY"
    _base_url_ = None

    _sync_client_ = openai.OpenAI
    _async_client_ = openai.AsyncOpenAI

    _sync_client_instances: Dict[APIToken, openai.OpenAI] = {}
    _async_client_instances: Dict[APIToken, openai.AsyncOpenAI] = {}

    key_sequence = ["choices", 0, "message", "content"]
    usage_sequence = ["usage"]
    input_token_name = "prompt_tokens"
    output_token_name = "completion_tokens"

    available_models_url = "https://platform.openai.com/docs/models/gp"

    def __init_subclass__(cls, **kwargs):
        super().__init_subclass__(**kwargs)
        # so subclasses that use the OpenAI api key have to create their own instances of the clients
        cls._sync_client_instances = {}
        cls._async_client_instances = {}

    @classmethod
    def sync_client(cls, api_key):
        if api_key not in cls._sync_client_instances:
            client = cls._sync_client_(
                api_key=api_key,
                base_url=cls._base_url_,
            )
            cls._sync_client_instances[api_key] = client
        client = cls._sync_client_instances[api_key]
        return client

    @classmethod
    def async_client(cls, api_key):
        if api_key not in cls._async_client_instances:
            client = cls._async_client_(
                api_key=api_key,
                base_url=cls._base_url_,
            )
            cls._async_client_instances[api_key] = client
        client = cls._async_client_instances[api_key]
        return client

    @classmethod
    def get_model_info(cls, api_key=None):
        """Get raw model info without wrapping in ModelInfo."""
        if api_key is None:
            api_key = os.getenv(cls._env_key_name_)
        if api_key is None:
            raise ValueError(f"API key for {cls._inference_service_} is not set")
        raw_list = cls.sync_client(api_key).models.list()
        if hasattr(raw_list, "data"):
            return raw_list.data
        else:
            return raw_list

    # @classmethod
    # def available(cls, api_token=None) -> List[str]:
    #     if api_token is None:
    #         api_token = os.getenv(cls._env_key_name_)
    #     if not cls._models_list_cache:
    #         try:
    #             cls._models_list_cache = [
    #                 m.id
    #                 for m in cls.get_model_list(api_key=api_token)
    #                 if m.id not in cls.model_exclude_list
    #             ]
    #         except Exception:
    #             raise
    #     return cls._models_list_cache

    @classmethod
    def create_model(cls, model_name, model_class_name=None) -> "LanguageModel":
        if model_class_name is None:
            model_class_name = cls.to_class_name(model_name)

        # Import LanguageModel only when actually creating a model
        from ...language_models import LanguageModel

        class LLM(LanguageModel):
            """
            Child class of LanguageModel for interacting with OpenAI models
            """

            key_sequence = cls.key_sequence
            usage_sequence = cls.usage_sequence
            input_token_name = cls.input_token_name
            output_token_name = cls.output_token_name

            _inference_service_ = cls._inference_service_
            _model_ = model_name

            def __init__(self, *args, **kwargs):
                super().__init__(*args, **kwargs)

            _parameters_ = {
                "temperature": 0.5,
                "max_tokens": 1000,
                "top_p": 1,
                "frequency_penalty": 0,
                "presence_penalty": 0,
                "logprobs": False,
                "top_logprobs": 3,
            }

            def sync_client(self):
                return cls.sync_client(api_key=self.api_token)

            def async_client(self):
                return cls.async_client(api_key=self.api_token)

            @classmethod
            def available(cls) -> list[str]:
                return cls.sync_client().models.list()

            def get_headers(self) -> dict[str, Any]:
                client = self.sync_client()
                response = client.chat.completions.with_raw_response.create(
                    messages=[
                        {
                            "role": "user",
                            "content": "Say this is a test",
                        }
                    ],
                    model=self.model,
                )
                return dict(response.headers)

            def get_rate_limits(self) -> dict[str, Any]:
                try:
                    if "openai" in rate_limits:
                        headers = rate_limits["openai"]

                    else:
                        headers = self.get_headers()

                except Exception:
                    return {
                        "rpm": 10_000,
                        "tpm": 2_000_000,
                    }
                else:
                    return {
                        "rpm": int(headers["x-ratelimit-limit-requests"]),
                        "tpm": int(headers["x-ratelimit-limit-tokens"]),
                    }

            def _filter_parameters_for_service(self, params: dict) -> dict:
                """
                Apply service-specific parameter filtering before sending to API.

                Args:
                    params: Dictionary of API parameters

                Returns:
                    Filtered parameters dictionary with service-specific adjustments
                """
                # XAI service specific filtering
                if self._inference_service_ == "xai":
                    if "grok-4" in self.model:
                        # Grok-4 models don't support penalty parameters
                        params.pop("presence_penalty", None)
                        params.pop("frequency_penalty", None)

                # Add additional service-specific filtering logic here as needed
                # Example:
                # elif self._inference_service_ == "another_service":
                #     # Apply other service-specific filters
                #     pass

                return params

            @report_errors_async
            async def async_execute_model_call(
                self,
                user_prompt: str,
                system_prompt: str = "",
                question_name: Optional[str] = None,
                files_list: Optional[List["Files"]] = None,
                invigilator: Optional[
                    "InvigilatorAI"
                ] = None,  # TBD - can eventually be used for function-calling
<<<<<<< HEAD
                cache_key: Optional[str] = None,  # Cache key for tracking
=======
                response_schema: Optional[dict] = None,
                response_schema_name: Optional[str] = None,
>>>>>>> d0e13072
            ) -> dict[str, Any]:
                """Calls the OpenAI API and returns the API response.

                Args:
<<<<<<< HEAD
                    user_prompt: The user message or input prompt
                    system_prompt: The system message or context
                    question_name: Optional name of the question being asked
                    files_list: Optional list of files to include
                    invigilator: Optional invigilator for function-calling
                    remote_proxy: Optional URL of remote proxy to use instead of direct API call
                """

                # Check if we should use remote proxy
                if self.remote_proxy:
                    # Use remote proxy mode
                    from .remote_proxy_handler import RemoteProxyHandler

                    handler = RemoteProxyHandler(
                        model=self.model,
                        inference_service=self._inference_service_,
                        job_uuid=getattr(self, "job_uuid", None),
                    )

                    # Get fresh parameter
                    fresh_value = getattr(self, "fresh", False)

                    return await handler.execute_model_call(
                        user_prompt=user_prompt,
                        system_prompt=system_prompt,
                        files_list=files_list,
                        cache_key=cache_key,
                        temperature=self.temperature,
                        max_tokens=self.max_tokens,
                        top_p=self.top_p,
                        frequency_penalty=self.frequency_penalty,
                        presence_penalty=self.presence_penalty,
                        logprobs=self.logprobs,
                        top_logprobs=self.top_logprobs,
                        omit_system_prompt_if_empty=self.omit_system_prompt_if_empty,
                        fresh=fresh_value,  # Pass fresh parameter
                    )
=======
                    user_prompt: The user's message or input
                    system_prompt: System context or instructions
                    question_name: Optional name of the question being asked
                    files_list: Optional list of files to include
                    invigilator: Optional invigilator for additional context
                    response_schema: Optional JSON schema for structured output (Pydantic model schema)
                    response_schema_name: Optional name of the Pydantic model for the schema

                Returns:
                    dict: The model's response as a dictionary
                """
>>>>>>> d0e13072

                # Use MessageBuilder to construct messages
                message_builder = MessageBuilder(
                    model=self.model,
                    files_list=files_list,
                    user_prompt=user_prompt,
                    system_prompt=system_prompt,
                    omit_system_prompt_if_empty=self.omit_system_prompt_if_empty,
                )

                client = self.async_client()
                messages = message_builder.get_messages(sync_client=self.sync_client())

                # Use OpenAIParameterBuilder to construct parameters
                params = OpenAIParameterBuilder.build_params(
                    model=self.model,
                    messages=messages,
                    temperature=self.temperature,
                    max_tokens=self.max_tokens,
                    top_p=self.top_p,
                    frequency_penalty=self.frequency_penalty,
                    presence_penalty=self.presence_penalty,
                    logprobs=self.logprobs,
                    top_logprobs=self.top_logprobs,
                )
<<<<<<< HEAD
=======

                # Add structured output support if response_schema is provided
                if response_schema is not None:
                    # OpenAI's JSON schema mode for structured output
                    params["response_format"] = {
                        "type": "json_schema",
                        "json_schema": {
                            "name": response_schema_name or "response_schema",
                            "strict": True,
                            "schema": response_schema
                        }
                    }

>>>>>>> d0e13072
                # Apply service-specific parameter filtering
                params = self._filter_parameters_for_service(params)

                response = await client.chat.completions.create(**params)
                return response.model_dump()

        # Ensure the class name is "LanguageModel" for proper serialization
        LLM.__name__ = "LanguageModel"
        LLM.__qualname__ = "LanguageModel"

        return LLM<|MERGE_RESOLUTION|>--- conflicted
+++ resolved
@@ -247,23 +247,24 @@
                 invigilator: Optional[
                     "InvigilatorAI"
                 ] = None,  # TBD - can eventually be used for function-calling
-<<<<<<< HEAD
                 cache_key: Optional[str] = None,  # Cache key for tracking
-=======
                 response_schema: Optional[dict] = None,
                 response_schema_name: Optional[str] = None,
->>>>>>> d0e13072
             ) -> dict[str, Any]:
                 """Calls the OpenAI API and returns the API response.
 
                 Args:
-<<<<<<< HEAD
-                    user_prompt: The user message or input prompt
-                    system_prompt: The system message or context
+                    user_prompt: The user's message or input
+                    system_prompt: System context or instructions
                     question_name: Optional name of the question being asked
                     files_list: Optional list of files to include
-                    invigilator: Optional invigilator for function-calling
-                    remote_proxy: Optional URL of remote proxy to use instead of direct API call
+                    invigilator: Optional invigilator for additional context
+                    cache_key: Optional cache key for tracking
+                    response_schema: Optional JSON schema for structured output (Pydantic model schema)
+                    response_schema_name: Optional name of the Pydantic model for the schema
+
+                Returns:
+                    dict: The model's response as a dictionary
                 """
 
                 # Check if we should use remote proxy
@@ -295,19 +296,6 @@
                         omit_system_prompt_if_empty=self.omit_system_prompt_if_empty,
                         fresh=fresh_value,  # Pass fresh parameter
                     )
-=======
-                    user_prompt: The user's message or input
-                    system_prompt: System context or instructions
-                    question_name: Optional name of the question being asked
-                    files_list: Optional list of files to include
-                    invigilator: Optional invigilator for additional context
-                    response_schema: Optional JSON schema for structured output (Pydantic model schema)
-                    response_schema_name: Optional name of the Pydantic model for the schema
-
-                Returns:
-                    dict: The model's response as a dictionary
-                """
->>>>>>> d0e13072
 
                 # Use MessageBuilder to construct messages
                 message_builder = MessageBuilder(
@@ -333,8 +321,6 @@
                     logprobs=self.logprobs,
                     top_logprobs=self.top_logprobs,
                 )
-<<<<<<< HEAD
-=======
 
                 # Add structured output support if response_schema is provided
                 if response_schema is not None:
@@ -344,11 +330,10 @@
                         "json_schema": {
                             "name": response_schema_name or "response_schema",
                             "strict": True,
-                            "schema": response_schema
-                        }
+                            "schema": response_schema,
+                        },
                     }
 
->>>>>>> d0e13072
                 # Apply service-specific parameter filtering
                 params = self._filter_parameters_for_service(params)
 
