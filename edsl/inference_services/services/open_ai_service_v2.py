from __future__ import annotations
from typing import Any, List, Optional, Dict, NewType, TYPE_CHECKING
import os

import openai

from ..inference_service_abc import InferenceServiceABC
<<<<<<< HEAD
from ..decorators import report_errors_async
=======
from .service_enums import OPENAI_REASONING_MODELS
>>>>>>> a8b318d9

# Use TYPE_CHECKING to avoid circular imports at runtime
if TYPE_CHECKING:
    from ...language_models import LanguageModel

# from ..rate_limits_cache import rate_limits
rate_limits = {}

# Default to completions API but can use responses API with parameter

if TYPE_CHECKING:
    from ...scenarios.file_store import FileStore as Files
    from ...invigilators.invigilator_base import InvigilatorBase as InvigilatorAI


APIToken = NewType("APIToken", str)


class OpenAIServiceV2(InferenceServiceABC):
    """OpenAI service class using the Responses API."""

    _inference_service_ = "openai_v2"
    _env_key_name_ = "OPENAI_API_KEY"
    _base_url_ = None

    _sync_client_ = openai.OpenAI
    _async_client_ = openai.AsyncOpenAI

    _sync_client_instances: Dict[APIToken, openai.OpenAI] = {}
    _async_client_instances: Dict[APIToken, openai.AsyncOpenAI] = {}

    # sequence to extract text from response.output
    key_sequence = ["output", 1, "content", 0, "text"]
    usage_sequence = ["usage"]
    # sequence to extract reasoning summary from response.output
    reasoning_sequence = ["output", 0, "summary"]
    input_token_name = "prompt_tokens"
    output_token_name = "completion_tokens"

    available_models_url = "https://platform.openai.com/docs/models/gp"

    def __init_subclass__(cls, **kwargs):
        super().__init_subclass__(**kwargs)
        cls._sync_client_instances = {}
        cls._async_client_instances = {}

    @classmethod
    def sync_client(cls, api_key: str) -> openai.OpenAI:
        if api_key not in cls._sync_client_instances:
            client = cls._sync_client_(
                api_key=api_key,
                base_url=cls._base_url_,
            )
            cls._sync_client_instances[api_key] = client
        return cls._sync_client_instances[api_key]

    @classmethod
    def async_client(cls, api_key: str) -> openai.AsyncOpenAI:
        if api_key not in cls._async_client_instances:
            client = cls._async_client_(
                api_key=api_key,
                base_url=cls._base_url_,
            )
            cls._async_client_instances[api_key] = client
        return cls._async_client_instances[api_key]

    model_exclude_list = [
        "whisper-1",
        "davinci-002",
        "dall-e-2",
        "tts-1-hd-1106",
        "tts-1-hd",
        "dall-e-3",
        "tts-1",
        "babbage-002",
        "tts-1-1106",
        "text-embedding-3-large",
        "text-embedding-3-small",
        "text-embedding-ada-002",
        "ft:davinci-002:mit-horton-lab::8OfuHgoo",
        "gpt-3.5-turbo-instruct-0914",
        "gpt-3.5-turbo-instruct",
    ]
    _models_list_cache: List[str] = []

    @classmethod
    def get_model_info(cls, api_key: Optional[str] = None):
        """Get raw model info without wrapping in ModelInfo."""
        if api_key is None:
            api_key = os.getenv(cls._env_key_name_)
        raw = cls.sync_client(api_key).models.list()
        return raw.data if hasattr(raw, "data") else raw

    @classmethod
    def available(cls, api_token: Optional[str] = None) -> List[str]:
        if api_token is None:
            api_token = os.getenv(cls._env_key_name_)
        if not cls._models_list_cache:
            data = cls.get_model_list(api_key=api_token)
            cls._models_list_cache = [
                m.id for m in data if m.id not in cls.model_exclude_list
            ]
        return cls._models_list_cache

    @classmethod
    def create_model(
        cls,
        model_name: str,
        model_class_name: Optional[str] = None,
    ) -> LanguageModel:
        if model_class_name is None:
            model_class_name = cls.to_class_name(model_name)

        from ...language_models import LanguageModel

        class LLM(LanguageModel):
            """Child class for OpenAI Responses API"""

            key_sequence = cls.key_sequence
            usage_sequence = cls.usage_sequence
            reasoning_sequence = cls.reasoning_sequence
            input_token_name = cls.input_token_name
            output_token_name = cls.output_token_name
            _inference_service_ = cls._inference_service_
            _model_ = model_name
            _parameters_ = {
                "temperature": 0.5,
                "max_tokens": 2000,
                "top_p": 1,
                "frequency_penalty": 0,
                "presence_penalty": 0,
                "logprobs": False,
                "top_logprobs": 3,
            }

            def sync_client(self) -> openai.OpenAI:
                return cls.sync_client(api_key=self.api_token)

            def async_client(self) -> openai.AsyncOpenAI:
                return cls.async_client(api_key=self.api_token)

            @classmethod
            def available(cls) -> list[str]:
                return cls.sync_client().models.list().data

            def get_headers(self) -> dict[str, Any]:
                client = self.sync_client()
                response = client.responses.with_raw_response.create(
                    model=self.model,
                    input=[{"role": "user", "content": "Say this is a test"}],
                    store=False,
                )
                return dict(response.headers)

            def get_rate_limits(self) -> dict[str, Any]:
                try:
                    headers = rate_limits.get("openai", self.get_headers())
                except Exception:
                    return {"rpm": 10000, "tpm": 2000000}
                return {
                    "rpm": int(headers["x-ratelimit-limit-requests"]),
                    "tpm": int(headers["x-ratelimit-limit-tokens"]),
                }

            @report_errors_async
            async def async_execute_model_call(
                self,
                user_prompt: str,
                system_prompt: str = "",
                files_list: Optional[List[Files]] = None,
                invigilator: Optional[InvigilatorAI] = None,
            ) -> dict[str, Any]:
                content = user_prompt
                if files_list:
                    # embed files as separate inputs
                    content = [{"type": "text", "text": user_prompt}]
                    for f in files_list:
                        content.append(
                            {
                                "type": "image_url",
                                "image_url": {
                                    "url": f"data:{f.mime_type};base64,{f.base64_string}"
                                },
                            }
                        )
                # build input sequence
                messages: Any
                if system_prompt and not self.omit_system_prompt_if_empty:
                    messages = [
                        {"role": "system", "content": system_prompt},
                        {"role": "user", "content": content},
                    ]
                else:
                    messages = [{"role": "user", "content": content}]

                # All OpenAI models with the responses API use these base parameters
                params = {
                    "model": self.model,
                    "input": messages,
                    "temperature": self.temperature,
                    "top_p": self.top_p,
                    "store": False,
                }

                # Check if this is a reasoning model (o-series models)
                is_reasoning_model = any(
                    tag in self.model for tag in OPENAI_REASONING_MODELS
                )

                # Only add reasoning parameter for reasoning models
                if is_reasoning_model:
                    params["reasoning"] = {"summary": "auto"}

                # For all models using the responses API, use max_output_tokens
                # instead of max_tokens (which is for the completions API)
                params["max_output_tokens"] = self.max_tokens

                # Specifically for o-series, we also set temperature to 1
                if is_reasoning_model:
                    params["temperature"] = 1

                client = self.async_client()
                response = await client.responses.create(**params)
                # convert to dict
                response_dict = response.model_dump()
                return response_dict

        LLM.__name__ = model_class_name
        return LLM

    @staticmethod
    def _create_reasoning_sequence():
        """Create the reasoning sequence for extracting reasoning summaries from model responses."""
        # For OpenAI responses, the reasoning summary is typically found at:
        # ["output", 0, "summary"]
        # This is the path to the 'summary' field in the first item of the 'output' array
        return ["output", 0, "summary"]<|MERGE_RESOLUTION|>--- conflicted
+++ resolved
@@ -5,11 +5,8 @@
 import openai
 
 from ..inference_service_abc import InferenceServiceABC
-<<<<<<< HEAD
 from ..decorators import report_errors_async
-=======
 from .service_enums import OPENAI_REASONING_MODELS
->>>>>>> a8b318d9
 
 # Use TYPE_CHECKING to avoid circular imports at runtime
 if TYPE_CHECKING:
