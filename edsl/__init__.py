"""
EDSL: Experimental Design Specification Language

EDSL is a Python library for conducting virtual social science experiments, surveys,
and interviews with large language models.
"""

import os
import time
import importlib


BASE_DIR = os.path.dirname(os.path.abspath(__file__))
ROOT_DIR = os.path.dirname(BASE_DIR)

from edsl.__version__ import __version__
from edsl.config import Config, CONFIG

# NOTE: `ext` is lazily imported below via __getattr__ to avoid circular-import issues.

# Initialize and expose logger
from edsl import logger

# Set up logger with configuration from environment/config
# (We'll configure the logger after CONFIG is initialized below)

__all__ = ["logger", "Config", "CONFIG", "__version__"]

# Define modules for lazy loading
_LAZY_MODULES = {
    "dataset",
    "agents",
    "surveys",
    "questions",
    "scenarios",
    "language_models",
    "results",
    "caching",
    "notebooks",
    "coop",
    "instructions",
    "jobs",
    "base",
    "conversation",
    "extensions",
    "macros",
    "comparisons",
    "assistants",
}

# Cache for lazy-loaded modules
_module_cache = {}


def __getattr__(name):
    """Lazy loading of EDSL modules and their exports."""
    # First check if the attribute exists in the current module's globals
    # This handles functions/classes defined directly in __init__.py
    import sys

    current_module = sys.modules[__name__]
    current_module_dict = object.__getattribute__(current_module, "__dict__")
    if name in current_module_dict:
        return current_module_dict[name]

    # Check if it's a module we should lazy-load
    for module_name in _LAZY_MODULES:
        try:
            module = _module_cache.get(module_name)
            if module is None:
                module = importlib.import_module(f".{module_name}", package="edsl")
                _module_cache[module_name] = module

            # Check if the requested name is in this module
            if hasattr(module, name):
                return getattr(module, name)
        except ImportError:
            continue

    # Special handling for 'ext'
    if name == "ext":
        try:
            from edsl.extensions import ext

            return ext
        except Exception as e:
            logger.warning("Failed to import edsl.extensions.ext: %s", e)
            raise AttributeError(f"module '{__name__}' has no attribute '{name}'")

    raise AttributeError(f"module '{__name__}' has no attribute '{name}'")


# Configure logging from the config
logger.configure_from_config()

# Installs a custom exception handling routine for edsl exceptions
from .base.base_exception import BaseException

BaseException.install_exception_hook()

# Log the total number of items in __all__ for debugging
logger.debug(f"EDSL initialization complete with {len(__all__)} items in __all__")


def check_for_updates(silent: bool = False) -> dict:
    """
    Check if there's a newer version of EDSL available.

    Args:
        silent: If True, don't print any messages to console

    Returns:
        dict with version info if update is available, None otherwise
    """
    from edsl.coop import Coop

    coop = Coop()
    return coop.check_for_updates(silent=silent)


def _is_notebook_environment() -> bool:
    """
    Detect if we're running in a Jupyter/IPython/marimo notebook environment.

    Returns:
        bool: True if running in a notebook, False otherwise
    """
    # Check for marimo first
    try:
        import marimo as mo

        if mo.running_in_notebook():
            return True
    except (ImportError, AttributeError):
        pass

    # Check for Jupyter/IPython notebook
    try:
        # Check if IPython is available and we're in a notebook
        from IPython import get_ipython

        ipython = get_ipython()

        if ipython is None:
            return False

        # Check if we're in a notebook (has 'kernel' attribute)
        return hasattr(ipython, "kernel")
    except ImportError:
        return False


def _display_notebook_login(login_url: str):
    """
    Display login interface for notebook environments (Jupyter/marimo).

    Args:
        login_url: The login URL to display
    """
    # HTML content for display
    html_content = f"""
    <div id="edsl-login-container" style="border: 2px solid #38bdf8; border-radius: 8px; padding: 20px; margin: 10px 0; background-color: #f8fafc;">
        <h3 style="color: #38bdf8; margin-top: 0;">E[🦜] Expected Parrot Login</h3>
        <p>Click the button below to log in and automatically store your API key:</p>
        <a href="{login_url}" target="_blank"
           style="display: inline-block; background-color: #38bdf8; color: white; padding: 12px 24px;
                  text-decoration: none; border-radius: 6px; font-weight: bold; margin: 10px 0;">
           🚀 Log in to Expected Parrot
        </a>
        <p style="font-size: 0.9em; color: #64748b;">
           Logging in will activate remote inference and other Expected Parrot features.
        </p>
        <div id="edsl-status" style="margin-top: 10px; font-weight: bold; color: #38bdf8;"></div>
    </div>
    """

    # Try marimo first
    try:
        import marimo as mo

        if mo.running_in_notebook():
            # In marimo, we can't directly display - need to return the HTML object
            # But since this function is called from login(), we'll print the URL instead
            # marimo will auto-detect and make it clickable
            print(
                "🔗 Use the link below to log in to Expected Parrot so we can automatically update your API key."
            )
            print(f"Log in and automatically store key: {login_url}")
            print("\nLogging in will activate the following features:")
            print(
                "  - Remote inference: Runs jobs remotely on the Expected Parrot server."
            )
            print(
                "  - Remote logging: Sends error messages to the Expected Parrot server."
            )
            return
    except (ImportError, AttributeError):
        pass

<<<<<<< HEAD
    # Try IPython/Jupyter
    try:
        from IPython.display import display, HTML
=======
        # Display as a styled HTML button interface
        html_content = f"""
        <div id="edsl-login-container" style="border: 2px solid #38bdf8; border-radius: 8px; padding: 20px; margin: 10px 0; background-color: #f8fafc;">
            <h3 style="color: #38bdf8; margin-top: 0;">E[🦜] Expected Parrot Login</h3>
            <p style="font-size: 0.9em; color: #64748b;">Click the button below to log in and automatically store your API key:</p>
            <a href="{login_url}" target="_blank" 
               style="display: inline-block; background-color: #38bdf8; color: white; padding: 12px 24px; 
                      text-decoration: none; border-radius: 6px; font-weight: bold; margin: 10px 0;">
               🚀 Log in to Expected Parrot
            </a>
            <p style="font-size: 0.9em; color: #64748b;">
               Logging in will activate remote inference and other Expected Parrot features.
            </p>
            <div id="edsl-status" style="margin-top: 10px; font-weight: bold; color: #38bdf8;"></div>
        </div>
        """
>>>>>>> 1d0fb32b

        display(HTML(html_content))
        return
    except ImportError:
        pass

    # Fallback to regular print if neither is available
    print(f"Please visit this URL to log in: {login_url}")


def _update_notebook_status(message: str, is_success: bool = False):
    """
    Update the status message in the notebook login interface.

    Args:
        message: Status message to display
        is_success: Whether this is a success message (changes color)
    """
    # Check if we're in marimo - if so, just print the message
    try:
        import marimo as mo

        if mo.running_in_notebook():
            print(message)
            return
    except (ImportError, AttributeError):
        pass

    # Check if we're in Jupyter/IPython
    try:
        from IPython import get_ipython
        from IPython.display import display, Javascript

        ipython = get_ipython()
        if ipython and hasattr(ipython, "kernel"):
            color = (
                "#10b981" if is_success else "#38bdf8"
            )  # green for success, blue for waiting

            js_code = f"""
            var statusDiv = document.getElementById('edsl-status');
            if (statusDiv) {{
                statusDiv.innerHTML = '{message}';
                statusDiv.style.color = '{color}';
            }}
            """

            # Simple approach: just use display(Javascript())
            # Accept that this creates a newline but only for final messages
            display(Javascript(js_code))

        else:
            # Not in notebook, fallback to print
            print(message)

    except (ImportError, AttributeError, Exception):
        # Fallback to regular print
        print(message)


class _SuppressOutput:
    """Context manager to completely suppress all output."""

    def __enter__(self):
        import sys
        import os
        import logging

        self._original_stdout = sys.stdout
        self._original_stderr = sys.stderr
        self._original_log_level = logging.getLogger().level

        # Redirect to devnull instead of StringIO to be extra sure
        devnull = open(os.devnull, "w")
        sys.stdout = devnull
        sys.stderr = devnull
        logging.getLogger().setLevel(logging.CRITICAL)

        return self

    def __exit__(self, exc_type, exc_val, exc_tb):
        import sys
        import logging

        sys.stdout.close() if hasattr(sys.stdout, "close") else None
        sys.stderr.close() if hasattr(sys.stderr, "close") else None

        sys.stdout = self._original_stdout
        sys.stderr = self._original_stderr
        logging.getLogger().setLevel(self._original_log_level)


def _poll_for_api_key_notebook(coop, edsl_auth_token: str, timeout: int = 120):
    """
    Poll for API key in notebook environment with HTML status updates instead of stdout spinner.

    Args:
        coop: Coop instance
        edsl_auth_token: The auth token to poll with
        timeout: Maximum time to wait

    Returns:
        str or None: API key if successful, None if timeout
    """
    import time

    start_poll_time = time.time()
    frames = ["⠋", "⠙", "⠹", "⠸", "⠼", "⠴", "⠦", "⠧", "⠇", "⠏"]
    frame_idx = 0

    while True:
        elapsed_time = time.time() - start_poll_time
        if elapsed_time > timeout:
            return None

        # Check for API key with complete output suppression
        with _SuppressOutput():
            api_key = coop._get_api_key(edsl_auth_token)
            if api_key is not None:
                return api_key

        # Skip dynamic updates to avoid newlines - just poll silently
        frame_idx += 1

        # Wait before next check
        time.sleep(1)  # Check every second instead of 5 seconds for better UX


def login(timeout: int = 120) -> None:
    """
    Start the Expected Parrot login process to obtain and store an API key.

    This function creates a Coop instance and initiates the login flow, which will:
    1. Generate a temporary authentication token
    2. Display a login URL for the user to visit (with enhanced notebook UI)
    3. Poll for the API key once the user completes the login
    4. Store the API key locally for future use

    In Jupyter/IPython notebooks, this will display a styled HTML interface
    with a clickable button that opens the login page in a new tab.

    Args:
        timeout: Maximum time to wait for login completion, in seconds (default: 120)

    Raises:
        CoopTimeoutError: If login times out
        CoopServerResponseError: If there are server communication issues

    Example:
        >>> from edsl import login
        >>> login()  # Shows styled button interface in notebooks
    """
    from edsl.coop import Coop
    import secrets
    from edsl.config import CONFIG

    # If we're in a notebook, handle the UI specially
    if _is_notebook_environment():
        # Generate auth token and URL (mirroring Coop._display_login_url logic)
        edsl_auth_token = secrets.token_urlsafe(16)
        login_url = (
            f"{CONFIG.EXPECTED_PARROT_URL}/login?edsl_auth_token={edsl_auth_token}"
        )

        # Display the enhanced notebook interface
        _display_notebook_login(login_url)

        # Show initial status
        _update_notebook_status("⏳ Waiting for login...")

        # Create Coop instance and poll for API key (notebook-friendly)
        coop = Coop()
        try:
            # Use notebook-specific polling to avoid stdout spinner
            api_key = _poll_for_api_key_notebook(coop, edsl_auth_token, timeout=timeout)
            if api_key:
                # Store the key
                coop.ep_key_handler.store_ep_api_key(api_key)
                os.environ["EXPECTED_PARROT_API_KEY"] = api_key

                _update_notebook_status(
                    "✅ Successfully logged in and stored API key!", is_success=True
                )
            else:
                _update_notebook_status("❌ Login timed out. Please try again.")
        except Exception as e:
            _update_notebook_status(f"❌ Login failed: {e}")
    else:
        # Use standard Coop login for non-notebook environments
        coop = Coop()
        coop.login()


# Add login to exports
__all__.append("login")


# Perform version check on import (non-blocking)
def _check_version_on_import():
    """Check for updates on package import in a non-blocking way."""
    import threading
    import os

    # Check if version check is disabled
    if os.getenv("EDSL_DISABLE_VERSION_CHECK", "").lower() in ["1", "true", "yes"]:
        return

    # Check if we've already checked recently (within 24 hours)
    cache_file = os.path.join(os.path.expanduser("~"), ".edsl_version_check")
    try:
        if os.path.exists(cache_file):
            with open(cache_file, "r") as f:
                last_check = float(f.read().strip())
                if time.time() - last_check < 86400:  # 24 hours
                    return
    except Exception:
        pass

    def check_in_background():
        try:
            # Update cache file
            with open(cache_file, "w") as f:
                f.write(str(time.time()))

            # Perform the check
            from edsl.coop import Coop

            coop = Coop()
            coop.check_for_updates(silent=False)
        except Exception:
            # Silently fail
            pass

    # Run in a separate thread to avoid blocking imports
    thread = threading.Thread(target=check_in_background, daemon=True)
    thread.start()


# Run version check on import
# _check_version_on_import()  # Disabled to avoid triggering registry initialization during basic imports<|MERGE_RESOLUTION|>--- conflicted
+++ resolved
@@ -197,28 +197,9 @@
     except (ImportError, AttributeError):
         pass
 
-<<<<<<< HEAD
     # Try IPython/Jupyter
     try:
         from IPython.display import display, HTML
-=======
-        # Display as a styled HTML button interface
-        html_content = f"""
-        <div id="edsl-login-container" style="border: 2px solid #38bdf8; border-radius: 8px; padding: 20px; margin: 10px 0; background-color: #f8fafc;">
-            <h3 style="color: #38bdf8; margin-top: 0;">E[🦜] Expected Parrot Login</h3>
-            <p style="font-size: 0.9em; color: #64748b;">Click the button below to log in and automatically store your API key:</p>
-            <a href="{login_url}" target="_blank" 
-               style="display: inline-block; background-color: #38bdf8; color: white; padding: 12px 24px; 
-                      text-decoration: none; border-radius: 6px; font-weight: bold; margin: 10px 0;">
-               🚀 Log in to Expected Parrot
-            </a>
-            <p style="font-size: 0.9em; color: #64748b;">
-               Logging in will activate remote inference and other Expected Parrot features.
-            </p>
-            <div id="edsl-status" style="margin-top: 10px; font-weight: bold; color: #38bdf8;"></div>
-        </div>
-        """
->>>>>>> 1d0fb32b
 
         display(HTML(html_content))
         return
