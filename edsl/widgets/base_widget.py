"""
Base Widget Class for EDSL

Provides a base class for all EDSL-based widgets that handles common functionality
such as asset loading, naming conventions, and integration with the coop system.
"""

import anywidget
import os
import re
from typing import Optional, Tuple


class EDSLBaseWidget(anywidget.AnyWidget):
    """
    Base class for all EDSL-based widgets.

    Provides common functionality for:
    - Computing widget short names from class names
    - Loading ESM and CSS assets from local files or coop system
    - Standardized asset management
    """

    _path_to_assets = ['src', 'compiled']

    @classmethod
    def get_widget_short_name(cls) -> str:
        """
        Get the short name for the widget from the mandatory class variable.

        All widgets inheriting from EDSLBaseWidget must define a widget_short_name
        class variable.

        Examples:
            class ResultsViewerWidget(EDSLBaseWidget):
                widget_short_name = "results_viewer"

            class SurveyBuilderWidget(EDSLBaseWidget):
                widget_short_name = "survey_builder"

        Returns:
            str: The short name for the widget

        Raises:
            AttributeError: If widget_short_name is not defined on the class
        """
        if not hasattr(cls, "widget_short_name"):
            raise AttributeError(
                f"Class {cls.__name__} must define a 'widget_short_name' class variable."
            )

        return cls.widget_short_name

    @staticmethod
    def is_widget_short_name_valid(short_name: str) -> tuple[bool, Optional[str]]:
        """
        Check if the widget short name is valid.

        Returns:
            tuple[bool, str]: (is_valid, error_message)
        """
        if not short_name:
            return False, "Widget short name cannot be empty."

        if not short_name[0].isalpha():
            return False, "Widget short name must start with a lowercase letter."

        for char in short_name:
            if not (char.islower() or char.isdigit() or char == "_"):
                return (
                    False,
                    f"Widget short name contains invalid character '{char}'. Only lowercase letters, digits, and underscores are allowed.",
                )

        return True, None

    @classmethod
    def validate_widget_short_name(cls):
        """
        Validate that the widget_short_name is properly defined.

        This method can be called during class definition to ensure the
        widget_short_name is set correctly.

        Raises:
            AttributeError: If widget_short_name is not defined or is empty
        """
        if not hasattr(cls, "widget_short_name"):
            class_name = cls.__name__.replace("Widget", "")
            example_short_name = re.sub(
                "([a-z0-9])([A-Z])", r"\1_\2", class_name
            ).lower()
            raise AttributeError(
                f"Class {cls.__name__} must define a 'widget_short_name' class variable. "
                f"Example: widget_short_name = '{example_short_name}'"
            )

        if not isinstance(cls.widget_short_name, str):
            raise AttributeError(
                f"Class {cls.__name__}.widget_short_name must be a string, "
                f"got: {cls.widget_short_name}."
            )

        is_valid, error_message = cls.is_widget_short_name_valid(cls.widget_short_name)
        if not is_valid:
            raise AttributeError(
                f"Class {cls.__name__}.widget_short_name is invalid: {error_message}"
            )

    @classmethod
    def _get_widget_assets(cls) -> Tuple[str, str]:
        """
        Get ESM and CSS content for the widget.

        Tries to load from local files first, falls back to coop system.

        Returns:
            Tuple[str, str]: (esm_content, css_content)
        """
        widget_name = cls.get_widget_short_name()

        # Get the directory where this Python file is located

<<<<<<< HEAD
        def has_local_files():
            current_dir = os.path.dirname(os.path.abspath(__file__))
            src_dir = os.path.join(current_dir, *cls._path_to_assets)
            return os.path.exists(src_dir)
        
        if has_local_files():
            return cls._get_widget_assets_locally(widget_name)
        else:
            return cls._get_widget_assets_from_coop(widget_name)

    @classmethod 
    def _get_widget_assets_locally(cls, widget_name: str) -> Tuple[str, str]:
        current_dir = os.path.dirname(os.path.abspath(__file__))
        src_dir = os.path.join(current_dir, *cls._path_to_assets)
        js_file = os.path.join(src_dir, "esm_files", f"{widget_name}.js")
        css_file = os.path.join(src_dir, "css_files", f"{widget_name}.css")

        if not os.path.exists(js_file):
            raise FileNotFoundError(f"JS file not found for {widget_name} at {js_file}")

        if not os.path.exists(css_file):
            raise FileNotFoundError(f"CSS file not found for {widget_name} at {css_file}")

        with open(js_file, "r", encoding="utf-8") as f:
            esm_content = f.read()
        
        with open(css_file, "r", encoding="utf-8") as f:
            css_content = f.read()
        
        return esm_content, css_content
=======
        js_file = os.path.join(src_dir, "compiled", "esm_files", f"{widget_name}.js")
        css_file = os.path.join(src_dir, "compiled", "css_files", f"{widget_name}.css")

        # Check if local files exist
        if os.path.exists(js_file) and os.path.exists(css_file):
            try:
                with open(js_file, "r", encoding="utf-8") as f:
                    esm_content = f.read()
                with open(css_file, "r", encoding="utf-8") as f:
                    css_content = f.read()
                return esm_content, css_content
            except Exception as e:
                pass
        else:
            if os.path.exists(src_dir):
                raise FileNotFoundError(
                    f"Widget assets for {widget_name} not found at {js_file} and {css_file}."
                )
            else:
                pass
        # # Fall back to coop mechanism
        return cls._get_widget_assets_from_coop(widget_name)
>>>>>>> 86e8cab5

    @classmethod
    def _get_widget_assets_from_coop(cls, widget_name: str) -> Tuple[str, str]:
        """
        Get widget assets from the coop system.

        Args:
            widget_name: The short name of the widget

        Returns:
            Tuple[str, str]: (esm_content, css_content)
        """
        try:
            from ..coop.coop import Coop

            coop = Coop()
            esm_content, css_content = coop._get_widget_javascript(widget_name)
            return esm_content, css_content
        except Exception as e:
            print(f"Error loading assets from coop: {e}")
            # Return empty strings as fallback
            return "", ""

    @classmethod
    def setup_widget_assets(cls):
        """
        Load widget assets if they haven't been loaded yet.

        This method ensures assets are loaded only once per class.
        """
        if not hasattr(cls, "_esm") or not hasattr(cls, "_css"):
            esm, css = cls._get_widget_assets()
            cls._esm = esm
            cls._css = css

    def __init__(self, **kwargs):
        """
        Initialize the widget and fetch assets on first instance creation.

        Assets are fetched lazily - only when the first instance of a widget class
        is created, not during import.
        """
        # Validate widget_short_name is properly defined
        self.__class__.validate_widget_short_name()

        # Fetch assets only if they haven't been set on the class yet
        self.__class__.setup_widget_assets()

        super().__init__(**kwargs)<|MERGE_RESOLUTION|>--- conflicted
+++ resolved
@@ -21,7 +21,7 @@
     - Standardized asset management
     """
 
-    _path_to_assets = ['src', 'compiled']
+    _path_to_assets = ["src", "compiled"]
 
     @classmethod
     def get_widget_short_name(cls) -> str:
@@ -121,18 +121,17 @@
 
         # Get the directory where this Python file is located
 
-<<<<<<< HEAD
         def has_local_files():
             current_dir = os.path.dirname(os.path.abspath(__file__))
             src_dir = os.path.join(current_dir, *cls._path_to_assets)
             return os.path.exists(src_dir)
-        
+
         if has_local_files():
             return cls._get_widget_assets_locally(widget_name)
         else:
             return cls._get_widget_assets_from_coop(widget_name)
 
-    @classmethod 
+    @classmethod
     def _get_widget_assets_locally(cls, widget_name: str) -> Tuple[str, str]:
         current_dir = os.path.dirname(os.path.abspath(__file__))
         src_dir = os.path.join(current_dir, *cls._path_to_assets)
@@ -143,39 +142,17 @@
             raise FileNotFoundError(f"JS file not found for {widget_name} at {js_file}")
 
         if not os.path.exists(css_file):
-            raise FileNotFoundError(f"CSS file not found for {widget_name} at {css_file}")
+            raise FileNotFoundError(
+                f"CSS file not found for {widget_name} at {css_file}"
+            )
 
         with open(js_file, "r", encoding="utf-8") as f:
             esm_content = f.read()
-        
+
         with open(css_file, "r", encoding="utf-8") as f:
             css_content = f.read()
-        
+
         return esm_content, css_content
-=======
-        js_file = os.path.join(src_dir, "compiled", "esm_files", f"{widget_name}.js")
-        css_file = os.path.join(src_dir, "compiled", "css_files", f"{widget_name}.css")
-
-        # Check if local files exist
-        if os.path.exists(js_file) and os.path.exists(css_file):
-            try:
-                with open(js_file, "r", encoding="utf-8") as f:
-                    esm_content = f.read()
-                with open(css_file, "r", encoding="utf-8") as f:
-                    css_content = f.read()
-                return esm_content, css_content
-            except Exception as e:
-                pass
-        else:
-            if os.path.exists(src_dir):
-                raise FileNotFoundError(
-                    f"Widget assets for {widget_name} not found at {js_file} and {css_file}."
-                )
-            else:
-                pass
-        # # Fall back to coop mechanism
-        return cls._get_widget_assets_from_coop(widget_name)
->>>>>>> 86e8cab5
 
     @classmethod
     def _get_widget_assets_from_coop(cls, widget_name: str) -> Tuple[str, str]:
