--- conflicted
+++ resolved
@@ -47,13 +47,10 @@
 urllib3 = ">=1.25.4,<1.27"
 google-generativeai = "^0.8.2"
 tabulate = "^0.9.0"
-<<<<<<< HEAD
 pypdf2 = "^3.0.1"
 python-pptx = "^1.0.2"
 platformdirs = "^4.3.6"
-=======
 playwright = { version = "^1.40.0", optional = true }
->>>>>>> c9afc638
 
 [tool.poetry.dependencies.black]
 extras = [ "jupyter",]
@@ -86,13 +83,7 @@
 sphinx-rtd-theme = "^2.0.0"
 toml = "^0.10.2"
 toml-sort = "^0.23.1"
-<<<<<<< HEAD
 uvicorn = "^0.30.6"
-=======
-uvicorn = "^0.30.6"
-
-[tool.tomlsort.overrides."tool.poetry.dependencies"]
-table_keys = false
 
 [tool.poetry.group.screenshot]
 optional = true
@@ -104,5 +95,4 @@
 install-playwright-browsers = "edsl.utilities.setup_utils:PlaywrightInstallPlugin"
 
 [tool.poetry.extras]
-screenshot = ["playwright"]
->>>>>>> c9afc638
+screenshot = ["playwright"]